{-# LANGUAGE BangPatterns #-}
{-# LANGUAGE DataKinds #-}
{-# LANGUAGE KindSignatures #-}
{-# LANGUAGE OverloadedStrings #-}
{-# LANGUAGE ScopedTypeVariables #-}
{-# LANGUAGE TypeApplications #-}

-- |
-- Module: Chainweb.CutDB.RestAPI.Server
-- Copyright: Copyright © 2018 Kadena LLC.
-- License: MIT
-- Maintainer: Lars Kuhtz <lars@kadena.io>
-- Stability: experimental
--
-- Server implementation of the 'Cut' REST API.
--
module Chainweb.CutDB.RestAPI.Server
(
-- * Handlers
  cutGetHandler
, cutPutHandler

-- * Cut Server
, cutServer
, cutGetServer

-- * Some Cut Server
, someCutServer
, someCutGetServer

-- * Run server
, serveCutOnPort
) where

import Control.Lens (view)
import Control.Monad.Except

import Data.IxSet.Typed
import Data.Proxy
import Data.Semigroup

import Network.Wai.Handler.Warp hiding (Port)

import Servant.API
import Servant.Server

-- internal modules

import Chainweb.BlockHeight
import Chainweb.Cut
import Chainweb.Cut.CutHashes
import Chainweb.CutDB
import Chainweb.CutDB.RestAPI
import Chainweb.HostAddress
import Chainweb.RestAPI.Utils
import Chainweb.TreeDB (MaxRank(..))
import Chainweb.Utils
import Chainweb.Version
import Chainweb.Version.Utils

import P2P.Node.PeerDB
import P2P.Peer

-- -------------------------------------------------------------------------- --
-- Handlers

<<<<<<< HEAD
cutGetHandler :: CutDb tbl -> Maybe MaxRank -> Handler CutHashes
=======
cutGetHandler :: CutDb cas -> Maybe MaxRank -> IO CutHashes
>>>>>>> aa369833
cutGetHandler db Nothing = liftIO $ cutToCutHashes Nothing <$> _cut db
cutGetHandler db (Just (MaxRank (Max mar))) = liftIO $ do
    !c <- _cut db
    let v = _chainwebVersion db
    let !bh = BlockHeight $ floor (avgBlockHeightAtCutHeight v (CutHeight $ int mar))
    !c' <- limitCut (view cutDbWebBlockHeaderDb db) bh c
    return $! cutToCutHashes Nothing c'

cutPutHandler :: PeerDb -> CutDb tbl -> CutHashes -> Handler NoContent
cutPutHandler pdb db c = case _peerAddr <$> _cutOrigin c of
    Nothing -> throwError $ err400 { errBody = "Cut is missing an origin entry" }
    Just addr -> do
        ps <- liftIO $ peerDbSnapshot pdb
        case getOne (getEQ addr ps) of
            Nothing -> throwError $ err401 { errBody = "Unknown peer" }
            Just{} -> NoContent <$ liftIO (addCutHashes db c)

-- -------------------------------------------------------------------------- --
-- Cut API Server

cutServer
    :: forall tbl (v :: ChainwebVersionT)
    . PeerDb
    -> CutDbT tbl v
    -> Server (CutApi v)
cutServer pdb (CutDbT db) = liftIO . cutGetHandler db :<|> cutPutHandler pdb db

cutGetServer
    :: forall tbl (v :: ChainwebVersionT)
    . CutDbT tbl v
    -> Server (CutGetApi v)
cutGetServer (CutDbT db) = liftIO . cutGetHandler db

-- -------------------------------------------------------------------------- --
-- Some Cut Server

someCutServerT :: PeerDb -> SomeCutDb tbl -> SomeServer
someCutServerT pdb (SomeCutDb (db :: CutDbT tbl v)) =
    SomeServer (Proxy @(CutApi v)) (cutServer pdb db)

someCutServer :: ChainwebVersion -> PeerDb -> CutDb tbl -> SomeServer
someCutServer v pdb = someCutServerT pdb . someCutDbVal v

someCutGetServerT :: SomeCutDb tbl -> SomeServer
someCutGetServerT (SomeCutDb (db :: CutDbT tbl v)) =
    SomeServer (Proxy @(CutGetApi v)) (cutGetServer db)

someCutGetServer :: ChainwebVersion -> CutDb tbl -> SomeServer
someCutGetServer v = someCutGetServerT . someCutDbVal v

-- -------------------------------------------------------------------------- --
-- Run Server

serveCutOnPort :: Port -> ChainwebVersion -> PeerDb -> CutDb tbl -> IO ()
serveCutOnPort p v pdb = run (int p) . someServerApplication . someCutServer v pdb

<|MERGE_RESOLUTION|>--- conflicted
+++ resolved
@@ -64,11 +64,7 @@
 -- -------------------------------------------------------------------------- --
 -- Handlers
 
-<<<<<<< HEAD
-cutGetHandler :: CutDb tbl -> Maybe MaxRank -> Handler CutHashes
-=======
-cutGetHandler :: CutDb cas -> Maybe MaxRank -> IO CutHashes
->>>>>>> aa369833
+cutGetHandler :: CutDb tbl -> Maybe MaxRank -> IO CutHashes
 cutGetHandler db Nothing = liftIO $ cutToCutHashes Nothing <$> _cut db
 cutGetHandler db (Just (MaxRank (Max mar))) = liftIO $ do
     !c <- _cut db
