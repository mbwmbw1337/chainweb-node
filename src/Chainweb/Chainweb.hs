{-# LANGUAGE BangPatterns #-}
{-# LANGUAGE DataKinds #-}
{-# LANGUAGE DeriveAnyClass #-}
{-# LANGUAGE DeriveGeneric #-}
{-# LANGUAGE DerivingStrategies #-}
{-# LANGUAGE FlexibleContexts #-}
{-# LANGUAGE FlexibleInstances #-}
{-# LANGUAGE GeneralizedNewtypeDeriving #-}
{-# LANGUAGE LambdaCase #-}
{-# LANGUAGE MultiWayIf #-}
{-# LANGUAGE NumericUnderscores #-}
{-# LANGUAGE OverloadedStrings #-}
{-# LANGUAGE RankNTypes #-}
{-# LANGUAGE ScopedTypeVariables #-}
{-# LANGUAGE TemplateHaskell #-}
{-# LANGUAGE TupleSections #-}
{-# LANGUAGE TypeApplications #-}
{-# LANGUAGE TypeFamilies #-}

-- |
-- Module: Chainweb.Chainweb
-- Copyright: Copyright © 2018 Kadena LLC.
-- License: MIT
-- Maintainer: Lars Kuhtz <lars@kadena.io>
-- Stability: experimental
--
-- This module provides the tools to initialize the different components of the
-- chainweb consensus and run a chainweb-consensus node.
--
-- The overall pattern is that for each component @C@ there is
--
-- 1.  a function @withC@ that manages the resources of the component and passes
--     a handle that encapsulates those resources to an inner computation, and
--
-- 2.  a function @runC@ that takes the resource handle of @C@ and starts the
    -- component.
--
-- This pattern allows to bootstrap components with mutual dependencies and
-- resolve timing and ordering constraints for the startup of services.
--
-- Logging functions are initialized in the enviroment and passed as call backs
-- to the components.
--
module Chainweb.Chainweb
(
-- * Pact Configuration
  TransactionIndexConfig(..)
, defaultTransactionIndexConfig
, pTransactionIndexConfig

-- * Local API Configuration
, LocalApiConfig(..)
, localApiConfigPort
, localApiConfigInterface

-- * Chainweb Configuration
, ChainwebConfiguration(..)
, configNodeId
, configChainwebVersion
, configMining
, configHeaderStream
, configReintroTxs
, configP2p
, configTransactionIndex
, configBlockGasLimit
, configThrottling
, configReorgLimit
, configRosetta
, defaultChainwebConfiguration
, pChainwebConfiguration
, validateChainwebConfiguration

-- * Chainweb Resources
, Chainweb(..)
, chainwebChains
, chainwebCutResources
, chainwebHostAddress
, chainwebMiner
, chainwebCoordinator
, chainwebLogger
, chainwebSocket
, chainwebPeer
, chainwebPayloadDb
, chainwebPactData
, chainwebThrottler
, chainwebMiningThrottler
, chainwebPutPeerThrottler
, chainwebLocalThrottler
, chainwebConfig
, chainwebLocalSocket

-- ** Mempool integration
, ChainwebTransaction
, Mempool.chainwebTransactionConfig
, validatingMempoolConfig

, withChainweb
, runChainweb

-- * Miner
, runMiner

-- * Throttler
, mkGenericThrottler
, mkMiningThrottler
, mkPutPeerThrottler
, mkLocalThrottler
, checkPathPrefix
, mkThrottler

, ThrottlingConfig(..)
, throttlingRate
, throttlingLocalRate
, throttlingMiningRate
, throttlingPeerRate
, defaultThrottlingConfig

-- * Cut Config
, CutConfig(..)
, cutIncludeOrigin
, cutPruneChainDatabase
, cutFetchTimeout
, cutInitialCutHeightLimit
, defaultCutConfig
) where

import Configuration.Utils hiding (Error, Lens', disabled)

import Control.Concurrent (threadDelay)
import Control.Concurrent.Async
import Control.Concurrent.MVar (MVar, readMVar)
import Control.Error.Util (note)
import Control.Lens hiding ((.=), (<.>))
import Control.Monad
import Control.Monad.Catch (throwM)

import Data.Align (alignWith)
import Data.Bifunctor (second)
import Data.CAS (casLookupM)
import Data.Foldable
import Data.Function (on)
import qualified Data.HashMap.Strict as HM
import Data.List (isPrefixOf, sortBy)
import Data.Maybe
import Data.Monoid
import qualified Data.Text as T
import Data.These (These(..))
import Data.Tuple.Strict (T2(..))
import qualified Data.Vector as V

import GHC.Generics hiding (from)

import qualified Network.HTTP.Client as HTTP
import Network.Socket (Socket)
import Network.Wai
import Network.Wai.Handler.Warp hiding (Port)
import Network.Wai.Middleware.Throttle

import Numeric.Natural (Natural)

import Prelude hiding (log)

import System.Clock
import System.LogLevel

-- internal modules

import qualified Pact.Types.ChainId as P
import qualified Pact.Types.ChainMeta as P
import qualified Pact.Types.Command as P

import Chainweb.BlockHeader
import Chainweb.BlockHeaderDB (BlockHeaderDb)
import Chainweb.BlockHeight
import Chainweb.ChainId
import Chainweb.Chainweb.ChainResources
import Chainweb.Chainweb.CutResources
import Chainweb.Chainweb.MinerResources
import Chainweb.Chainweb.PeerResources
import Chainweb.Cut
import Chainweb.CutDB
import Chainweb.HostAddress
import Chainweb.Logger
import qualified Chainweb.Mempool.InMemTypes as Mempool
import qualified Chainweb.Mempool.Mempool as Mempool
import Chainweb.Mempool.P2pConfig
import Chainweb.Miner.Config
import Chainweb.NodeId
import Chainweb.Pact.RestAPI.Server (PactServerData)
import Chainweb.Pact.Service.Types (PactServiceConfig(..))
import Chainweb.Pact.Types (defaultReorgLimit)
import Chainweb.Pact.Utils (fromPactChainId)
import Chainweb.Payload
import Chainweb.Payload.PayloadStore
import Chainweb.Payload.PayloadStore.RocksDB
import Chainweb.RestAPI
import Chainweb.RestAPI.NetworkID
import Chainweb.Transaction
import Chainweb.Utils
import Chainweb.Utils.RequestLog
import Chainweb.Version
import Chainweb.WebBlockHeaderDB
import Chainweb.WebPactExecutionService

import Data.CAS.RocksDB
import Data.LogMessage (LogFunctionText)

import P2P.Node.Configuration
import P2P.Node.PeerDB (PeerDb)
import P2P.Peer

-- -------------------------------------------------------------------------- --
-- TransactionIndexConfig

data TransactionIndexConfig = TransactionIndexConfig
    deriving (Show, Eq, Generic)

makeLenses ''TransactionIndexConfig

defaultTransactionIndexConfig :: TransactionIndexConfig
defaultTransactionIndexConfig = TransactionIndexConfig

instance ToJSON TransactionIndexConfig where
    toJSON _ = object []

instance FromJSON (TransactionIndexConfig -> TransactionIndexConfig) where
    parseJSON = withObject "TransactionIndexConfig" $ const (return id)

pTransactionIndexConfig :: MParser TransactionIndexConfig
pTransactionIndexConfig = pure id

-- -------------------------------------------------------------------------- --
-- Throttling Configuration

data ThrottlingConfig = ThrottlingConfig
    { _throttlingRate :: !Double
    , _throttlingMiningRate :: !Double
        -- ^ The rate should be sufficient to make at least on call per cut. We
        -- expect an cut to arrive every few seconds.
        --
        -- Default is 10 per second.
    , _throttlingPeerRate :: !Double
        -- ^ This should throttle aggressively. This endpoint does an expensive
        -- check of the client. And we want to keep bad actors out of the
        -- system. There should be no need for a client to call this endpoint on
        -- the same node more often than at most few times peer minute.
        --
        -- Default is 1 per second
    , _throttlingLocalRate :: !Double
    }
    deriving stock (Eq, Show)

makeLenses ''ThrottlingConfig

defaultThrottlingConfig :: ThrottlingConfig
defaultThrottlingConfig = ThrottlingConfig
    { _throttlingRate = 50 -- per second
    , _throttlingMiningRate = 5 --  per second
    , _throttlingPeerRate = 11 -- per second, one for each p2p network
    , _throttlingLocalRate = 0.1  -- per 10 seconds
    }

instance ToJSON ThrottlingConfig where
    toJSON o = object
        [ "global" .= _throttlingRate o
        , "mining" .= _throttlingMiningRate o
        , "putPeer" .= _throttlingPeerRate o
        , "local" .= _throttlingLocalRate o
        ]

instance FromJSON (ThrottlingConfig -> ThrottlingConfig) where
    parseJSON = withObject "ThrottlingConfig" $ \o -> id
        <$< throttlingRate ..: "global" % o
        <*< throttlingMiningRate ..: "mining" % o
        <*< throttlingPeerRate ..: "putPeer" % o
        <*< throttlingLocalRate ..: "local" % o

--

data CutConfig = CutConfig
    { _cutIncludeOrigin :: !Bool
    , _cutPruneChainDatabase :: !Bool
    , _cutFetchTimeout :: !Int
    , _cutInitialCutHeightLimit :: !(Maybe CutHeight)
    } deriving (Eq, Show)

makeLenses ''CutConfig

instance ToJSON CutConfig where
    toJSON o = object
        [ "pruneChainDatabase" .= _cutPruneChainDatabase o
        , "fetchTimeout" .= _cutFetchTimeout o
        , "initialCutHeightLimit" .= _cutInitialCutHeightLimit o ]

instance FromJSON (CutConfig -> CutConfig) where
    parseJSON = withObject "CutConfig" $ \o -> id
        <$< cutIncludeOrigin ..: "includeOrigin" % o
        <*< cutPruneChainDatabase ..: "pruneChainDatabase" % o
        <*< cutFetchTimeout ..: "fetchTimeout" % o
        <*< cutInitialCutHeightLimit ..: "initialCutHeightLimit" % o

defaultCutConfig :: CutConfig
defaultCutConfig = CutConfig
    { _cutIncludeOrigin = True
    , _cutPruneChainDatabase = True
    , _cutFetchTimeout = 3_000_000
    , _cutInitialCutHeightLimit = Nothing }

-- -------------------------------------------------------------------------- --
-- Local API Configuration

data LocalApiConfig = LocalApiConfig
    { _localApiConfigPort :: !Chainweb.RestAPI.Port
        -- ^ The public host address for local APIs.
        -- A port number of 0 means that a free port is assigned by the system.
        --
        -- The default is 1917

    , _localApiConfigInterface :: !HostPreference
        -- ^ The network interface that the local APIs are bound to. Default is to
        -- bind to all available interfaces ('*').
    }
    deriving (Show, Eq, Generic)

makeLenses ''LocalApiConfig

defaultLocalApiConfig :: LocalApiConfig
defaultLocalApiConfig = LocalApiConfig
    { _localApiConfigPort = 1848
    , _localApiConfigInterface = "*"
    }

instance ToJSON LocalApiConfig where
    toJSON o = object
        [ "port" .= _localApiConfigPort o
        , "interface" .= hostPreferenceToText (_localApiConfigInterface o)
        ]

instance FromJSON (LocalApiConfig -> LocalApiConfig) where
    parseJSON = withObject "LocalApiConfig" $ \o -> id
        <$< localApiConfigPort ..: "port" % o
        <*< setProperty localApiConfigInterface "interface" (parseJsonFromText "interface") o

-- -------------------------------------------------------------------------- --
-- Chainweb Configuration

data ChainwebConfiguration = ChainwebConfiguration
    { _configChainwebVersion :: !ChainwebVersion
    , _configNodeId :: !NodeId
    , _configCuts :: !CutConfig
    , _configMining :: !MiningConfig
    , _configHeaderStream :: !Bool
    , _configReintroTxs :: !Bool
    , _configP2p :: !P2pConfiguration
    , _configTransactionIndex :: !(EnableConfig TransactionIndexConfig)
    , _configThrottling :: !ThrottlingConfig
    , _configMempoolP2p :: !(EnableConfig MempoolP2pConfig)
    , _configBlockGasLimit :: !Mempool.GasLimit
    , _configPactQueueSize :: !Natural
    , _configReorgLimit :: !Natural
    , _configValidateHashesOnReplay :: !Bool
        -- ^ Re-validate payload hashes during replay.
    , _configAllowReadsInLocal :: !Bool
    , _configRosetta :: !Bool
    , _configLocalApi :: !LocalApiConfig
    } deriving (Show, Eq, Generic)

makeLenses ''ChainwebConfiguration

instance HasChainwebVersion ChainwebConfiguration where
    _chainwebVersion = _configChainwebVersion
    {-# INLINE _chainwebVersion #-}

validateChainwebConfiguration :: ConfigValidation ChainwebConfiguration l
validateChainwebConfiguration c = do
    validateMinerConfig (_configMining c)

defaultChainwebConfiguration :: ChainwebVersion -> ChainwebConfiguration
defaultChainwebConfiguration v = ChainwebConfiguration
    { _configChainwebVersion = v
    , _configNodeId = NodeId 0 -- FIXME
    , _configCuts = defaultCutConfig
    , _configMining = defaultMining
    , _configHeaderStream = False
    , _configReintroTxs = True
    , _configP2p = defaultP2pConfiguration
    , _configTransactionIndex = defaultEnableConfig defaultTransactionIndexConfig
    , _configThrottling = defaultThrottlingConfig
    , _configMempoolP2p = defaultEnableConfig defaultMempoolP2pConfig
    , _configBlockGasLimit = 150000
    , _configPactQueueSize = 2000
    , _configReorgLimit = int defaultReorgLimit
    , _configValidateHashesOnReplay = False
    , _configAllowReadsInLocal = False
    , _configRosetta = False
    , _configLocalApi = defaultLocalApiConfig
    }

instance ToJSON ChainwebConfiguration where
    toJSON o = object
        [ "chainwebVersion" .= _configChainwebVersion o
        , "nodeId" .= _configNodeId o
        , "cuts" .= _configCuts o
        , "mining" .= _configMining o
        , "headerStream" .= _configHeaderStream o
        , "reintroTxs" .= _configReintroTxs o
        , "p2p" .= _configP2p o
        , "transactionIndex" .= _configTransactionIndex o
        , "throttling" .= _configThrottling o
        , "mempoolP2p" .= _configMempoolP2p o
        , "gasLimitOfBlock" .= _configBlockGasLimit o
        , "pactQueueSize" .= _configPactQueueSize o
        , "reorgLimit" .= _configReorgLimit o
        , "validateHashesOnReplay" .= _configValidateHashesOnReplay o
        , "allowReadsInLocal" .= _configAllowReadsInLocal o
<<<<<<< HEAD
        -- , "rosetta" .= _configRosetta o
        , "localApi" .= _configLocalApi o
=======
        , "rosetta" .= _configRosetta o
>>>>>>> 4f894d3b
        ]

instance FromJSON (ChainwebConfiguration -> ChainwebConfiguration) where
    parseJSON = withObject "ChainwebConfig" $ \o -> id
        <$< configChainwebVersion ..: "chainwebVersion" % o
        <*< configNodeId ..: "nodeId" % o
        <*< configCuts %.: "cuts" % o
        <*< configMining %.: "mining" % o
        <*< configHeaderStream ..: "headerStream" % o
        <*< configReintroTxs ..: "reintroTxs" % o
        <*< configP2p %.: "p2p" % o
        <*< configTransactionIndex %.: "transactionIndex" % o
        <*< configThrottling %.: "throttling" % o
        <*< configMempoolP2p %.: "mempoolP2p" % o
        <*< configBlockGasLimit ..: "gasLimitOfBlock" % o
        <*< configPactQueueSize ..: "pactQueueSize" % o
        <*< configReorgLimit ..: "reorgLimit" % o
        <*< configValidateHashesOnReplay ..: "validateHashesOnReplay" % o
        <*< configAllowReadsInLocal ..: "allowReadsInLocal" % o
<<<<<<< HEAD
        -- <*< configRosetta ..: "rosetta" % o
        <*< configLocalApi %.: "localApi" % o
=======
        <*< configRosetta ..: "rosetta" % o
>>>>>>> 4f894d3b

pChainwebConfiguration :: MParser ChainwebConfiguration
pChainwebConfiguration = id
    <$< configChainwebVersion .:: textOption
        % long "chainweb-version"
        <> short 'v'
        <> help "the chainweb version that this node is using"
    <*< configNodeId .:: textOption
        % long "node-id"
        <> short 'i'
        <> help "unique id of the node that is used as miner id in new blocks"
    <*< configHeaderStream .:: boolOption_
        % long "header-stream"
        <> help "whether to enable an endpoint for streaming block updates"
    <*< configReintroTxs .:: enableDisableFlag
        % long "tx-reintro"
        <> help "whether to enable transaction reintroduction from losing forks"
    <*< configP2p %:: pP2pConfiguration Nothing
    <*< configTransactionIndex %::
        pEnableConfig "transaction-index" pTransactionIndexConfig
    <*< configMempoolP2p %::
        pEnableConfig "mempool-p2p" pMempoolP2pConfig
    <*< configBlockGasLimit .:: jsonOption
        % long "block-gas-limit"
        <> help "the sum of all transaction gas fees in a block must not exceed this number"
    <*< configPactQueueSize .:: jsonOption
        % long "pact-queue-size"
        <> help "max size of pact internal queue"
    <*< configReorgLimit .:: jsonOption
        % long "reorg-limit"
        <> help "Max allowed reorg depth.\
                \ Consult https://github.com/kadena-io/chainweb-node/blob/master/docs/RecoveringFromDeepForks.md for\
                \ more information. "
    <*< configValidateHashesOnReplay .:: boolOption_
        % long "validateHashesOnReplay"
        <> help "Re-validate payload hashes during transaction replay."
    <*< configAllowReadsInLocal .:: boolOption_
        % long "allowReadsInLocal"
        <> help "Enable direct database reads of smart contract tables in local queries."
    <*< configRosetta .:: boolOption_
        % long "rosetta"
        <> help "Enable the Rosetta endpoints."

-- -------------------------------------------------------------------------- --
-- Chainweb Resources

data Chainweb logger cas = Chainweb
    { _chainwebHostAddress :: !HostAddress
    , _chainwebChains :: !(HM.HashMap ChainId (ChainResources logger))
    , _chainwebCutResources :: !(CutResources logger cas)
    , _chainwebMiner :: !(Maybe (MinerResources logger cas))
    , _chainwebCoordinator :: !(Maybe (MiningCoordination logger cas))
    , _chainwebLogger :: !logger
    , _chainwebPeer :: !(PeerResources logger)
    , _chainwebPayloadDb :: !(PayloadDb cas)
    , _chainwebManager :: !HTTP.Manager
    , _chainwebPactData :: [(ChainId, PactServerData logger cas)]
    , _chainwebThrottler :: !(Throttle Address)
    , _chainwebMiningThrottler :: !(Throttle Address)
    , _chainwebPutPeerThrottler :: !(Throttle Address)
    , _chainwebLocalThrottler :: !(Throttle Address)
    , _chainwebConfig :: !ChainwebConfiguration
    , _chainwebLocalSocket :: !(Port, Socket)
    }

makeLenses ''Chainweb

chainwebSocket :: Getter (Chainweb logger cas) Socket
chainwebSocket = chainwebPeer . peerResSocket

instance HasChainwebVersion (Chainweb logger cas) where
    _chainwebVersion = _chainwebVersion . _chainwebCutResources
    {-# INLINE _chainwebVersion #-}

-- Intializes all local chainweb components but doesn't start any networking.
--
withChainweb
    :: Logger logger
    => ChainwebConfiguration
    -> logger
    -> RocksDb
    -> Maybe FilePath
    -> Bool
    -> (forall cas' . PayloadCasLookup cas' => Chainweb logger cas' -> IO a)
    -> IO a
withChainweb c logger rocksDb dbDir resetDb inner =
    withPeerResources v (view configP2p conf) logger $ \logger' peer ->
        withSocket localApiPort localApiHost $ \localSock -> do
            let conf' = conf
                    & set configP2p (_peerResConfig peer)
                    & set (configLocalApi . localApiConfigPort) (fst localSock)
            withChainwebInternal
                conf'
                logger'
                peer
                localSock
                rocksDb
                dbDir
                (Just (_configNodeId c))
                resetDb
                inner
  where
    localApiPort = _localApiConfigPort $ _configLocalApi c
    localApiHost = _localApiConfigInterface $ _configLocalApi c

    v = _chainwebVersion c


    -- Here we inject the hard-coded bootstrap peer infos for the configured
    -- chainweb version into the configuration.
    conf
        | _p2pConfigIgnoreBootstrapNodes (_configP2p c) = c
        | otherwise = configP2p . p2pConfigKnownPeers <>~ bootstrapPeerInfos v $ c

-- TODO: The type InMempoolConfig contains parameters that should be
-- configurable as well as parameters that are determined by the chainweb
-- version or the chainweb protocol. These should be separated in to two
-- different types.

validatingMempoolConfig
    :: ChainId
    -> ChainwebVersion
    -> Mempool.GasLimit
    -> MVar PactExecutionService
    -> Mempool.InMemConfig ChainwebTransaction
validatingMempoolConfig cid v gl mv = Mempool.InMemConfig
    { Mempool._inmemTxCfg = txcfg
    , Mempool._inmemTxBlockSizeLimit = gl
    , Mempool._inmemMaxRecentItems = maxRecentLog
    , Mempool._inmemPreInsertPureChecks = preInsertSingle
    , Mempool._inmemPreInsertBatchChecks = preInsertBatch
    }
  where
    txcfg = Mempool.chainwebTransactionConfig
    maxRecentLog = 2048

    preInsertSingle :: ChainwebTransaction -> Either Mempool.InsertError ChainwebTransaction
    preInsertSingle tx = checkMetadata tx

    -- | Validation: All checks that should occur before a TX is inserted into
    -- the mempool. A rejection at this stage means that something is
    -- fundamentally wrong/illegal with the TX, and that it should be rejected
    -- completely and not gossiped to other peers.
    --
    -- We expect this to be called in two places: once when a new Pact
    -- Transaction is submitted via the @send@ endpoint, and once when a new TX
    -- is gossiped to us from a peer's mempool.
    --
    preInsertBatch
        :: V.Vector (T2 Mempool.TransactionHash ChainwebTransaction)
        -> IO (V.Vector (Either (T2 Mempool.TransactionHash Mempool.InsertError)
                                (T2 Mempool.TransactionHash ChainwebTransaction)))
    preInsertBatch txs = do
        pex <- readMVar mv
        rs <- _pactPreInsertCheck pex cid (V.map ssnd txs) >>= either throwM pure
        pure $ alignWith f rs txs
      where
        f (These r (T2 h t)) = case r of
                                 Left e -> Left (T2 h e)
                                 Right _ -> Right (T2 h t)
        f (That (T2 h _)) = Left (T2 h $ Mempool.InsertErrorOther "preInsertBatch: align mismatch 0")
        f (This _) = Left (T2 (Mempool.TransactionHash "") (Mempool.InsertErrorOther "preInsertBatch: align mismatch 1"))

    -- | Validation: Is this TX associated with the correct `ChainId`?
    --
    checkMetadata :: ChainwebTransaction -> Either Mempool.InsertError ChainwebTransaction
    checkMetadata tx = do
        let !pay = payloadObj . P._cmdPayload $ tx
            pcid = P._pmChainId $ P._pMeta pay
            sigs = length (P._cmdSigs tx)
            ver  = P._pNetworkId pay >>= fromText @ChainwebVersion . P._networkId
        tcid <- note (Mempool.InsertErrorOther "Unparsable ChainId") $ fromPactChainId pcid
        if | tcid /= cid   -> Left Mempool.InsertErrorMetadataMismatch
           | sigs > 100    -> Left $ Mempool.InsertErrorOther "Too many signatures"
           | ver /= Just v -> Left Mempool.InsertErrorMetadataMismatch
           | otherwise     -> Right tx

-- Intializes all local chainweb components but doesn't start any networking.
--
withChainwebInternal
    :: forall logger a
    .  Logger logger
    => ChainwebConfiguration
    -> logger
    -> PeerResources logger
    -> (Port, Socket)
    -> RocksDb
    -> Maybe FilePath
    -> Maybe NodeId
    -> Bool
    -> (forall cas' . PayloadCasLookup cas' => Chainweb logger cas' -> IO a)
    -> IO a
withChainwebInternal conf logger peer localSock rocksDb dbDir nodeid resetDb inner = do
    initializePayloadDb v payloadDb
    concurrentWith
        -- initialize chains concurrently
        (\cid -> do
            let mcfg = validatingMempoolConfig cid v (_configBlockGasLimit conf)
            withChainResources v cid rocksDb peer (chainLogger cid)
                     mcfg payloadDb prune dbDir nodeid
                     pactConfig)

        -- initialize global resources after all chain resources are initialized
        (\cs -> global (HM.fromList $ zip cidsList cs))
        cidsList
  where
    pactConfig = PactServiceConfig
      { _pactReorgLimit = _configReorgLimit conf
      , _pactRevalidate = _configValidateHashesOnReplay conf
      , _pactQueueSize = _configPactQueueSize conf
      , _pactResetDb = resetDb
      , _pactAllowReadsInLocal = _configAllowReadsInLocal conf
      }

    prune :: Bool
    prune = _cutPruneChainDatabase $ _configCuts conf

    cidsList :: [ChainId]
    cidsList = toList cids

    payloadDb :: PayloadDb RocksDbCas
    payloadDb = newPayloadDb rocksDb

    chainLogger :: ChainId -> logger
    chainLogger cid = addLabel ("chain", toText cid) logger

    logg :: LogFunctionText
    logg = logFunctionText logger

    -- Initialize global resources
    global
        :: HM.HashMap ChainId (ChainResources logger)
        -> IO a
    global cs = do
        let !webchain = mkWebBlockHeaderDb v (HM.map _chainResBlockHeaderDb cs)
            !pact = mkWebPactExecutionService (HM.map _chainResPact cs)
            !cutLogger = setComponent "cut" logger
            !mgr = _peerResManager peer

        logg Info "start initializing cut resources"

        withCutResources cutConfig peer cutLogger rocksDb webchain payloadDb mgr pact $ \cuts -> do
            logg Info "finished initializing cut resources"

            let !mLogger = setComponent "miner" logger
                !mConf = _configMining conf
                !mCutDb = _cutResCutDb cuts
                !throt  = _configThrottling conf

            -- initialize throttler
            throttler <- mkGenericThrottler $ _throttlingRate throt
            miningThrottler <- mkMiningThrottler $ _throttlingMiningRate throt
            putPeerThrottler <- mkPutPeerThrottler $ _throttlingPeerRate throt
            localThrottler <- mkLocalThrottler $ _throttlingLocalRate throt

            -- synchronize pact dbs with latest cut before we start the server
            -- and clients and begin mining.
            --
            -- This is a consistency check that validates the blocks in the
            -- current cut. If it fails in exception is raised. Also, if it
            -- takes long (why would it?) we want this to happen before we go
            -- online.
            --
            logg Info "start synchronizing Pact DBs"
            synchronizePactDb cs mCutDb
            logg Info "finished synchronizing Pact DBs"

            withPactData cs cuts $ \pactData -> do
                logg Info "start initializing miner resources"
                withMiningCoordination mLogger (_miningCoordination mConf) mCutDb $ \mc ->
                    withMinerResources mLogger (_miningInNode mConf) cs mCutDb $ \m -> do
                        logg Info "finished initializing miner resources"
                        let !haddr = _peerConfigAddr $ _p2pConfigPeer $ _configP2p conf
                        inner Chainweb
                            { _chainwebHostAddress = haddr
                            , _chainwebChains = cs
                            , _chainwebCutResources = cuts
                            , _chainwebMiner = m
                            , _chainwebCoordinator = mc
                            , _chainwebLogger = logger
                            , _chainwebPeer = peer
                            , _chainwebPayloadDb = view cutDbPayloadCas $ _cutResCutDb cuts
                            , _chainwebManager = mgr
                            , _chainwebPactData = pactData
                            , _chainwebThrottler = throttler
                            , _chainwebMiningThrottler = miningThrottler
                            , _chainwebPutPeerThrottler = putPeerThrottler
                            , _chainwebLocalThrottler = localThrottler
                            , _chainwebConfig = conf
                            , _chainwebLocalSocket = localSock
                            }

    withPactData
        :: HM.HashMap ChainId (ChainResources logger)
        -> CutResources logger cas
        -> ([(ChainId, (CutResources logger cas, ChainResources logger))] -> IO b)
        -> IO b
    withPactData cs cuts m
        | _enableConfigEnabled (_configTransactionIndex conf) = do
              -- TODO: delete this knob
              logg Info "Transaction index enabled"
              let l = sortBy (compare `on` fst) (HM.toList cs)
              m $ map (\(c, cr) -> (c, (cuts, cr))) l
        | otherwise = do
              logg Info "Transaction index disabled"
              m []

    v = _configChainwebVersion conf
    cids = chainIds v

    -- FIXME: make this configurable
    cutConfig :: CutDbParams
    cutConfig = (defaultCutDbParams v $ _cutFetchTimeout cutConf)
        { _cutDbParamsLogLevel = Info
        , _cutDbParamsTelemetryLevel = Info
        , _cutDbParamsUseOrigin = _cutIncludeOrigin cutConf
        , _cutDbParamsInitialHeightLimit = _cutInitialCutHeightLimit $ cutConf }
      where
        cutConf = _configCuts conf

    synchronizePactDb :: HM.HashMap ChainId (ChainResources logger) -> CutDb cas -> IO ()
    synchronizePactDb cs cutDb = do
        currentCut <- _cut cutDb
        mapConcurrently_ syncOne $ mergeCutResources $ _cutMap currentCut
      where
        mergeCutResources :: HM.HashMap ChainId b -> [(b, ChainResources logger)]
        mergeCutResources c =
            let f cid bh = (bh, fromJuste $ HM.lookup cid cs)
            in map snd $ HM.toList $ HM.mapWithKey f c

        syncOne :: (BlockHeader, ChainResources logger) -> IO ()
        syncOne (bh, cr) = do
            let pact = _chainResPact cr
            let logCr = logFunctionText $ _chainResLogger cr
            let hsh = _blockHash bh
            let h = _blockHeight bh
            logCr Info $ "pact db synchronizing to block "
                      <> T.pack (show (h, hsh))
            payload <- payloadWithOutputsToPayloadData
                       <$> casLookupM payloadDb (_blockPayloadHash bh)
            void $ _pactValidateBlock pact bh payload
            logCr Info "pact db synchronized"

-- -------------------------------------------------------------------------- --
-- Throttling

mkGenericThrottler :: Double -> IO (Throttle Address)
mkGenericThrottler rate = mkThrottler 5 rate (const True)

mkMiningThrottler :: Double -> IO (Throttle Address)
mkMiningThrottler rate = mkThrottler 5 rate (checkPathPrefix ["mining", "work"])

mkPutPeerThrottler :: Double -> IO (Throttle Address)
mkPutPeerThrottler rate = mkThrottler 5 rate $ \r ->
    elem "peer" (pathInfo r) && requestMethod r == "PUT"

mkLocalThrottler :: Double -> IO (Throttle Address)
mkLocalThrottler rate = mkThrottler 5 rate (checkPathPrefix path)
  where
    path = ["pact", "api", "v1", "local"]

checkPathPrefix
    :: [T.Text]
        -- ^ the base rate granted to users of the endpoing
    -> Request
    -> Bool
checkPathPrefix endpoint r = endpoint `isPrefixOf` drop 3 (pathInfo r)

-- | The period is 1 second. Burst is 2*rate.
--
mkThrottler
    :: Double
        -- ^ expiration of a stall bucket in seconds
    -> Double
        -- ^ the base rate granted to users of the endpoint (requests per second)
    -> (Request -> Bool)
        -- ^ Predicate to select requests that are throttled
    -> IO (Throttle Address)
mkThrottler e rate c = initThrottler (defaultThrottleSettings $ TimeSpec (ceiling e) 0) -- expiration
    { throttleSettingsRate = rate -- number of allowed requests per period
    , throttleSettingsPeriod = 1_000_000 -- 1 second
    , throttleSettingsBurst = 2 * ceiling rate
    , throttleSettingsIsThrottled = c
    }

-- -------------------------------------------------------------------------- --
-- Run Chainweb

-- | Starts server and runs all network clients
--
runChainweb
    :: forall logger cas
    . Logger logger
    => PayloadCasLookup cas
    => Chainweb logger cas
    -> IO ()
runChainweb cw = do
    logg Info "start chainweb node"
    runConcurrently $ ()
        -- 1. Start serving Rest API
        <$ Concurrently (serve
                $ httpLog
                . throttle (_chainwebPutPeerThrottler cw)
                . throttle (_chainwebMiningThrottler cw)
                . throttle (_chainwebLocalThrottler cw)
                . throttle (_chainwebThrottler cw)
            )
        -- 2. Start Clients (with a delay of 500ms)
        <* Concurrently (threadDelay 500000 >> clients)
        -- 3. Start serving local API
        <* Concurrently (threadDelay 500000 >> serveLocal)
  where
    clients :: IO ()
    clients = do
        mpClients <- mempoolSyncClients
        mapConcurrently_ id $ concat
              [ miner
              , cutNetworks mgr (_chainwebCutResources cw)
              , mpClients
              ]

    logg :: LogFunctionText
    logg = logFunctionText $ _chainwebLogger cw

    -- chains
    chains :: [(ChainId, ChainResources logger)]
    chains = HM.toList (_chainwebChains cw)

    chainVals :: [ChainResources logger]
    chainVals = map snd chains

    -- collect server resources
    proj :: forall a . (ChainResources logger -> a) -> [(ChainId, a)]
    proj f = map (second f) chains

    chainDbsToServe :: [(ChainId, BlockHeaderDb)]
    chainDbsToServe = proj _chainResBlockHeaderDb

    mempoolsToServe :: [(ChainId, Mempool.MempoolBackend ChainwebTransaction)]
    mempoolsToServe = proj _chainResMempool

    chainP2pToServe :: [(NetworkId, PeerDb)]
    chainP2pToServe =
        bimap ChainNetwork (_peerResDb . _chainResPeer) <$> itoList (_chainwebChains cw)

    memP2pToServe :: [(NetworkId, PeerDb)]
    memP2pToServe =
        bimap MempoolNetwork (_peerResDb . _chainResPeer) <$> itoList (_chainwebChains cw)

    payloadDbsToServe :: [(ChainId, PayloadDb cas)]
    payloadDbsToServe = itoList (view chainwebPayloadDb cw <$ _chainwebChains cw)

    pactDbsToServe :: [(ChainId, PactServerData logger cas)]
    pactDbsToServe = _chainwebPactData cw

    -- Public Server

    serverSettings :: Settings
    serverSettings = setOnException
        (\r e -> when (defaultShouldDisplayException e) (logg Warn $ loggServerError r e))
        $ peerServerSettings (_peerResPeer $ _chainwebPeer cw)

    serve :: Middleware -> IO ()
    serve = serveChainwebSocketTls
        serverSettings
        (_peerCertificateChain $ _peerResPeer $ _chainwebPeer cw)
        (_peerKey $ _peerResPeer $ _chainwebPeer cw)
        (_peerResSocket $ _chainwebPeer cw)
        (_chainwebVersion cw)
        ChainwebServerDbs
            { _chainwebServerCutDb = Just cutDb
            , _chainwebServerBlockHeaderDbs = chainDbsToServe
            , _chainwebServerMempools = mempoolsToServe
            , _chainwebServerPayloadDbs = payloadDbsToServe
            , _chainwebServerPeerDbs = (CutNetwork, cutPeerDb) : chainP2pToServe <> memP2pToServe
            }

    httpLog :: Middleware
    httpLog = requestResponseLogger $ setComponent "http" (_chainwebLogger cw)

    loggServerError (Just r) e = "HTTP server error: " <> sshow e <> ". Request: " <> sshow r
    loggServerError Nothing e = "HTTP server error: " <> sshow e

    -- Local Server

    localServerSettings :: Port -> HostPreference -> Settings
    localServerSettings port interface = defaultSettings
        & setPort (int port)
        & setHost interface
        & setOnException
            (\r e -> when (defaultShouldDisplayException e) (logg Warn $ loggLocalServerError r e))

    localApiHost = _localApiConfigInterface $ _configLocalApi $ _chainwebConfig cw

    serveLocal :: IO ()
    serveLocal = serveLocalApiSocket
        (localServerSettings (fst $ _chainwebLocalSocket cw) localApiHost)
        (snd $ _chainwebLocalSocket cw)
        (_chainwebVersion cw)
        ChainwebServerDbs
            { _chainwebServerCutDb = Just cutDb
            , _chainwebServerBlockHeaderDbs = chainDbsToServe
            , _chainwebServerMempools = mempoolsToServe
            , _chainwebServerPayloadDbs = payloadDbsToServe
            , _chainwebServerPeerDbs = (CutNetwork, cutPeerDb) : chainP2pToServe <> memP2pToServe
            }
        pactDbsToServe
        (_chainwebCoordinator cw)
        (HeaderStream . _configHeaderStream $ _chainwebConfig cw)
        (Rosetta . _configRosetta $ _chainwebConfig cw)
        localHttpLog

    localHttpLog :: Middleware
    localHttpLog = requestResponseLogger $ setComponent "http[local]" (_chainwebLogger cw)

    loggLocalServerError (Just r) e = "HTTP local server error: " <> sshow e <> ". Request: " <> sshow r
    loggLocalServerError Nothing e = "HTTP local server error: " <> sshow e

    -- HTTP Request Logger

    -- Cut DB and Miner

    cutDb :: CutDb cas
    cutDb = _cutResCutDb $ _chainwebCutResources cw

    cutPeerDb :: PeerDb
    cutPeerDb = _peerResDb $ _cutResPeer $ _chainwebCutResources cw

    miner :: [IO ()]
    miner = maybe [] (\m -> [ runMiner (_chainwebVersion cw) m ]) $ _chainwebMiner cw

    -- Configure Clients

    mgr :: HTTP.Manager
    mgr = view chainwebManager cw

    -- Mempool

    mempoolP2pConfig :: EnableConfig MempoolP2pConfig
    mempoolP2pConfig = _configMempoolP2p $ _chainwebConfig cw

    -- | Decide whether to enable the mempool sync clients.
    --
    mempoolSyncClients :: IO [IO ()]
    mempoolSyncClients = case enabledConfig mempoolP2pConfig of
        Nothing -> disabled
        Just c -> case _chainwebVersion cw of
            Test{} -> disabled
            TimedConsensus{} -> disabled
            PowConsensus{} -> disabled
            TimedCPM{} -> enabled c
            FastTimedCPM{} -> enabled c
            Development -> enabled c
            Testnet04 -> enabled c
            Mainnet01 -> enabled c
      where
        disabled = do
            logg Info "Mempool p2p sync disabled"
            return []
        enabled conf = do
            logg Info "Mempool p2p sync enabled"
            return $ map (runMempoolSyncClient mgr conf) chainVals
<|MERGE_RESOLUTION|>--- conflicted
+++ resolved
@@ -413,12 +413,8 @@
         , "reorgLimit" .= _configReorgLimit o
         , "validateHashesOnReplay" .= _configValidateHashesOnReplay o
         , "allowReadsInLocal" .= _configAllowReadsInLocal o
-<<<<<<< HEAD
-        -- , "rosetta" .= _configRosetta o
+        , "rosetta" .= _configRosetta o
         , "localApi" .= _configLocalApi o
-=======
-        , "rosetta" .= _configRosetta o
->>>>>>> 4f894d3b
         ]
 
 instance FromJSON (ChainwebConfiguration -> ChainwebConfiguration) where
@@ -438,12 +434,8 @@
         <*< configReorgLimit ..: "reorgLimit" % o
         <*< configValidateHashesOnReplay ..: "validateHashesOnReplay" % o
         <*< configAllowReadsInLocal ..: "allowReadsInLocal" % o
-<<<<<<< HEAD
-        -- <*< configRosetta ..: "rosetta" % o
+        <*< configRosetta ..: "rosetta" % o
         <*< configLocalApi %.: "localApi" % o
-=======
-        <*< configRosetta ..: "rosetta" % o
->>>>>>> 4f894d3b
 
 pChainwebConfiguration :: MParser ChainwebConfiguration
 pChainwebConfiguration = id
