{-# LANGUAGE AllowAmbiguousTypes #-}
{-# LANGUAGE BangPatterns #-}
{-# LANGUAGE DataKinds #-}
{-# LANGUAGE DeriveAnyClass #-}
{-# LANGUAGE DeriveGeneric #-}
{-# LANGUAGE ExistentialQuantification #-}
{-# LANGUAGE FlexibleContexts #-}
{-# LANGUAGE GADTs #-}
{-# LANGUAGE KindSignatures #-}
{-# LANGUAGE LambdaCase #-}
{-# LANGUAGE OverloadedStrings #-}
{-# LANGUAGE ScopedTypeVariables #-}
{-# LANGUAGE TupleSections #-}
{-# LANGUAGE TypeApplications #-}

module Chainweb.Pact.RestAPI.Server
( PactServerData(..)
, PactServerData_
, PactCmdLog(..)
, SomePactServerData(..)
, somePactServerData
, pactServer
, sendHandler
, pollHandler
, listenHandler
, localHandler
, spvHandler
, somePactServer
, somePactServers
, validateCommand
) where

import Control.Applicative
import Control.Concurrent.STM (atomically, retry)
import Control.Concurrent.STM.TVar
import Control.DeepSeq
import Control.Lens (set, view, preview, (^?!), _head)
import Control.Monad.Catch hiding (Handler)
import Control.Monad.Reader
import Control.Monad.State.Strict
import Control.Monad.Trans.Except (ExceptT)
import Control.Monad.Trans.Maybe

import Data.Aeson as Aeson
import Data.Bifunctor (second)
import Data.ByteString (ByteString)
import qualified Data.ByteString.Lazy.Char8 as BSL8
import qualified Data.ByteString.Short as SB
import Data.Default (def)
import Data.Foldable
import Data.Function
import Data.HashMap.Strict (HashMap)
import qualified Data.HashMap.Strict as HM
import qualified Data.List as L
import Data.List.NonEmpty (NonEmpty)
import qualified Data.List.NonEmpty as NEL
import Data.Maybe
import Data.Singletons
import Data.Text (Text)
import qualified Data.Text as T
import Data.Text.Encoding
import Data.Vector (Vector)
import qualified Data.Vector as V

import Ethereum.Block
import Ethereum.Header
import Ethereum.Misc (bytes)
import Ethereum.Receipt
import Ethereum.Receipt.ReceiptProof
import Ethereum.RLP (putRlpByteString)

import GHC.Generics
import GHC.Stack

import Numeric.Natural

import Prelude hiding (init, lookup)

import Servant

import qualified Streaming.Prelude as S

import System.LogLevel

-- internal modules

import Chainweb.BlockHash
import Chainweb.BlockHeader
import Chainweb.BlockHeaderDB
import Chainweb.BlockHeight
import Chainweb.ChainId
import Chainweb.Crypto.MerkleLog
import Chainweb.Cut
import qualified Chainweb.CutDB as CutDB
import Chainweb.Graph
import Chainweb.Logger
import Chainweb.Mempool.Mempool
    (InsertError(..), InsertType(..), MempoolBackend(..), TransactionHash(..), requestKeyToTransactionHash)
import Chainweb.Pact.RestAPI
import Chainweb.Pact.RestAPI.EthSpv
import Chainweb.Pact.RestAPI.SPV
import Chainweb.Pact.Service.Types
import Chainweb.Pact.SPV
import Chainweb.Payload
import Chainweb.Payload.PayloadStore
import Chainweb.RestAPI.Orphans ()
import Chainweb.RestAPI.Utils
import Chainweb.SPV (SpvException(..))
import Chainweb.SPV.CreateProof
import Chainweb.SPV.EventProof
import Chainweb.SPV.OutputProof
import Chainweb.SPV.PayloadProof
import Chainweb.Transaction
import qualified Chainweb.TreeDB as TreeDB
import Chainweb.Utils
import Chainweb.Version
import Chainweb.WebPactExecutionService

import Chainweb.Storage.Table

import qualified Pact.Parse as Pact
import Pact.Types.API
import qualified Pact.Types.ChainId as Pact
import Pact.Types.Command
import Pact.Types.Hash (Hash(..))
import qualified Pact.Types.Hash as Pact
import Pact.Types.PactError (PactError(..), PactErrorType(..))
import Pact.Types.Pretty (pretty)

-- -------------------------------------------------------------------------- --

data PactServerData logger tbl = PactServerData
    { _pactServerDataCutDb :: !(CutDB.CutDb tbl)
    , _pactServerDataMempool :: !(MempoolBackend ChainwebTransaction)
    , _pactServerDataLogger :: !logger
    , _pactServerDataPact :: !PactExecutionService
    }

newtype PactServerData_ (v :: ChainwebVersionT) (c :: ChainIdT) logger tbl
    = PactServerData_ { _unPactServerData :: PactServerData logger tbl }

data SomePactServerData = forall v c logger tbl
    . (KnownChainwebVersionSymbol v,
       KnownChainIdSymbol c,
       CanReadablePayloadCas tbl,
       Logger logger)
    => SomePactServerData (PactServerData_ v c logger tbl)


somePactServerData
    :: CanReadablePayloadCas tbl
    => Logger logger
    => ChainwebVersion
    -> ChainId
    -> PactServerData logger tbl
    -> SomePactServerData
somePactServerData v cid db =
    case someChainwebVersionVal v of
      (SomeChainwebVersionT (Proxy :: Proxy vt)) ->
          case someChainIdVal cid of
              (SomeChainIdT (Proxy :: Proxy cidt)) ->
                  SomePactServerData (PactServerData_ @vt @cidt db)


pactServer
    :: forall v c tbl logger
     . KnownChainwebVersionSymbol v
    => KnownChainIdSymbol c
    => CanReadablePayloadCas tbl
    => Logger logger
    => PactServerData logger tbl
    -> Server (PactServiceApi v c)
pactServer d =
    pactApiHandlers
        :<|> pactSpvHandler
        :<|> ethSpvHandler
        :<|> pactSpv2Handler
  where
    cid = FromSing (SChainId :: Sing c)
    mempool = _pactServerDataMempool d
    logger = _pactServerDataLogger d
    pact = _pactServerDataPact d
    cdb = _pactServerDataCutDb d

    pactApiHandlers
      = sendHandler logger mempool
      :<|> pollHandler logger cdb cid pact mempool
      :<|> listenHandler logger cdb cid pact mempool
      :<|> localHandler logger pact

    pactSpvHandler = spvHandler logger cdb cid
    pactSpv2Handler = spv2Handler logger cdb cid

somePactServer :: SomePactServerData -> SomeServer
somePactServer (SomePactServerData (db :: PactServerData_ v c logger tbl))
    = SomeServer (Proxy @(PactServiceApi v c)) (pactServer @v @c $ _unPactServerData db)


somePactServers
    :: CanReadablePayloadCas tbl
    => Logger logger
    => ChainwebVersion
    -> [(ChainId, PactServerData logger tbl)]
    -> SomeServer
somePactServers v =
    mconcat . fmap (somePactServer . uncurry (somePactServerData v))

data PactCmdLog
  = PactCmdLogSend (NonEmpty (Command Text))
  | PactCmdLogPoll (NonEmpty Text)
  | PactCmdLogListen Text
  | PactCmdLogLocal (Command Text)
  | PactCmdLogSpv Text
  deriving (Show, Generic, ToJSON, NFData)

-- -------------------------------------------------------------------------- --
-- Send Handler

sendHandler
    :: Logger logger
    => logger
    -> MempoolBackend ChainwebTransaction
    -> SubmitBatch
    -> Handler RequestKeys
sendHandler logger mempool (SubmitBatch cmds) = Handler $ do
    liftIO $ logg Info (PactCmdLogSend cmds)
    case traverse validateCommand cmds of
       Right enriched -> do
           let txs = V.fromList $ NEL.toList enriched
           -- If any of the txs in the batch fail validation, we reject them all.
           liftIO (mempoolInsertCheck mempool txs) >>= checkResult
           liftIO (mempoolInsert mempool UncheckedInsert txs)
           return $! RequestKeys $ NEL.map cmdToRequestKey enriched
       Left err -> failWith $ "Validation failed: " <> T.pack err
  where
    failWith :: Text -> ExceptT ServerError IO a
    failWith err = throwError $ setErrText err err400

    logg = logFunctionJson (setComponent "send-handler" logger)

    toPactHash :: TransactionHash -> Pact.TypedHash h
    toPactHash (TransactionHash h) = Pact.TypedHash h

    checkResult :: Either (T2 TransactionHash InsertError) () -> ExceptT ServerError IO ()
    checkResult (Right _) = pure ()
    checkResult (Left (T2 hash insErr)) = failWith $ fold
        [ "Validation failed for hash "
        , sshow $ toPactHash hash
        , ": "
        , sshow insErr
        ]
-- -------------------------------------------------------------------------- --
-- Poll Handler

pollHandler
    :: HasCallStack
    => CanReadablePayloadCas tbl
    => Logger logger
    => logger
    -> CutDB.CutDb tbl
    -> ChainId
    -> PactExecutionService
    -> MempoolBackend ChainwebTransaction
    -> Poll
    -> Handler PollResponses
pollHandler logger cdb cid pact mem (Poll request) = do
    traverse_ validateRequestKey request

    liftIO $! logg Info $ PactCmdLogPoll $ fmap requestKeyToB16Text request
    -- get current best cut
    cut <- liftIO $! CutDB._cut cdb
    PollResponses <$!> liftIO (internalPoll pdb bdb mem pact cut request)
  where
    pdb = view CutDB.cutDbPayloadDb cdb
    bdb = fromJuste $ preview (CutDB.cutDbBlockHeaderDb cid) cdb
    logg = logFunctionJson (setComponent "poll-handler" logger)

-- -------------------------------------------------------------------------- --
-- Listen Handler

listenHandler
    :: CanReadablePayloadCas tbl
    => Logger logger
    => logger
    -> CutDB.CutDb tbl
    -> ChainId
    -> PactExecutionService
    -> MempoolBackend ChainwebTransaction
    -> ListenerRequest
    -> Handler ListenResponse
listenHandler logger cdb cid pact mem (ListenerRequest key) = do
    validateRequestKey key

    liftIO $ logg Info $ PactCmdLogListen $ requestKeyToB16Text key
    liftIO (registerDelay defaultTimeout >>= runListen)
  where
    pdb = view CutDB.cutDbPayloadDb cdb
    bdb = fromJuste $ preview (CutDB.cutDbBlockHeaderDb cid) cdb
    logg = logFunctionJson (setComponent "listen-handler" logger)
    runListen :: TVar Bool -> IO ListenResponse
    runListen timedOut = go Nothing
      where
        go :: Maybe Cut -> IO ListenResponse
        go !prevCut = do
            m <- waitForNewCut prevCut
            case m of
                Nothing -> return $! ListenTimeout defaultTimeout
                (Just cut) -> poll cut

        poll :: Cut -> IO ListenResponse
        poll cut = do
            hm <- internalPoll pdb bdb mem pact cut (pure key)
            if HM.null hm
              then go (Just cut)
              else return $! ListenResponse $ snd $ head $ HM.toList hm

        waitForNewCut :: Maybe Cut -> IO (Maybe Cut)
        waitForNewCut lastCut = atomically $ do
             -- TODO: we should compute greatest common ancestor here to bound the
             -- search
             t <- readTVar timedOut
             if t
                 then return Nothing
                 else Just <$> do
                     !cut <- CutDB._cutStm cdb
                     when (lastCut == Just cut) retry
                     return cut

    -- TODO: make configurable
    defaultTimeout = 180 * 1000000 -- two minutes

-- -------------------------------------------------------------------------- --
-- Local Handler

localHandler
    :: Logger logger
    => logger
    -> PactExecutionService
    -> Maybe LocalPreflightSimulation
      -- ^ Preflight flag
    -> Maybe LocalSignatureVerification
      -- ^ No sig verification flag
    -> Maybe BlockHeight
      -- ^ Rewind depth
    -> Command Text
    -> Handler LocalResult
localHandler logger pact preflight sigVerify rewindDepth cmd = do
    liftIO $ logg Info $ PactCmdLogLocal cmd
    cmd' <- case doCommandValidation cmd of
      Right c -> return c
      Left err ->
<<<<<<< HEAD
        throwError $ setErrText ("Validation failed: " <> T.pack err) err400
    r <- liftIO $ _pactLocal pact cmd'
    case r of
      Left err ->
        throwError $ setErrText ("Execution failed: " <> sshow err) err400
      Right r' -> return $! r'
=======
        throwError $ err400 { errBody = "Validation failed: " <> BSL8.pack err }

    r <- liftIO $ _pactLocal pact preflight sigVerify rewindDepth cmd'
    case r of
      Left err -> throwError $ err400
        { errBody = "Execution failed: " <> BSL8.pack (show err) }
      Right (MetadataValidationFailure e) -> do
        throwError $ err400
          { errBody = "Metadata validation failed: " <> Aeson.encode e }
      Right lr -> pure lr
>>>>>>> 9578c848
  where
    logg = logFunctionJson (setComponent "local-handler" logger)

    doCommandValidation cmdText
      | Just NoVerify <- sigVerify = do
          --
          -- desnote(emily): This workflow is 'Pact.Types.Command.verifyCommand'
          -- lite - only decode and parse the pact command, no sig checking.
          -- We at least check the consistency of the payload hash. Further
          -- down in the 'execLocal' code, 'noSigVerify' triggers a nop on
          -- checking again if 'preflight' is set.
          --
          let cmdBS = encodeUtf8 <$> cmdText

          void $ Pact.verifyHash @'Pact.Blake2b_256 (_cmdHash cmdBS) (_cmdPayload cmdBS)
          decoded <- eitherDecodeStrict' $ _cmdPayload cmdBS
          p <- traverse Pact.parsePact decoded

          let cmd' = cmdBS { _cmdPayload = p }
          pure $ mkPayloadWithText cmdBS <$> cmd'
      | otherwise = validateCommand cmd

-- -------------------------------------------------------------------------- --
-- Cross Chain SPV Handler

spvHandler
    :: forall tbl l
    . ( Logger l
      , CanReadablePayloadCas tbl
      )
    => l
    -> CutDB.CutDb tbl
        -- ^ cut db
    -> ChainId
        -- ^ the chain id of the source chain id used in the
        -- execution of a cross-chain-transfer.
    -> SpvRequest
        -- ^ Contains the (pact) chain id of the target chain id used in the
        -- 'target-chain' field of a cross-chain-transfer.
        -- Also contains the request key of of the cross-chain transfer
        -- tx request.
    -> Handler TransactionOutputProofB64
spvHandler l cdb cid (SpvRequest rk (Pact.ChainId ptid)) = do
    validateRequestKey rk

    liftIO $! logg (sshow ph)

    T2 bhe _bha <- liftIO (_pactLookup pe (NoRewind cid) (pure ph)) >>= \case
      Left e ->
        toErr $ "Internal error: transaction hash lookup failed: " <> sshow e
      Right v -> case v ^?! _head of
        Nothing -> toErr $ "Transaction hash not found: " <> sshow ph
        Just t -> return t

    idx <- liftIO (getTxIdx bdb pdb bhe ph) >>= \case
      Left e -> toErr
        $ "Internal error: Index lookup for hash failed: "
        <> sshow e
      Right i -> return i

    tid <- chainIdFromText ptid
    p <- liftIO (try $ createTransactionOutputProof cdb tid cid bhe idx) >>= \case
      Left e@SpvExceptionTargetNotReachable{} ->
        toErr $ "SPV target not reachable: " <> _spvExceptionMsg e
      Left e@SpvExceptionVerificationFailed{} ->
        toErr $ "SPV verification failed: " <> _spvExceptionMsg e
      Left e ->
        toErr $ "Internal error: SPV verification failed: " <> _spvExceptionMsg e
      Right q -> return q

    return $! b64 p
  where
    pe = _webPactExecutionService $ view CutDB.cutDbPactService cdb
    ph = Pact.fromUntypedHash $ unRequestKey rk
    bdb = fromJuste $ preview (CutDB.cutDbBlockHeaderDb cid) cdb
    pdb = view CutDB.cutDbPayloadDb cdb
    b64 = TransactionOutputProofB64
      . encodeB64UrlNoPaddingText
      . BSL8.toStrict
      . Aeson.encode

    logg = logFunctionJson (setComponent "spv-handler" l) Info
      . PactCmdLogSpv

    toErr e = throwError $ setErrText e err400

-- -------------------------------------------------------------------------- --
-- SPV2 Handler

spv2Handler
    :: forall tbl l
    . ( Logger l
      , CanReadablePayloadCas tbl
      )
    => l
    -> CutDB.CutDb tbl
        -- ^ CutDb contains the cut, payload, and block db
    -> ChainId
        -- ^ ChainId of the target
    -> Spv2Request
        -- ^ Contains the (pact) chain id of the target chain id used in the
        -- 'target-chain' field of a cross-chain-transfer.
        -- Also contains the request key of of the cross-chain transfer
        -- tx request.
    -> Handler SomePayloadProof
spv2Handler l cdb cid r = case _spvSubjectIdType sid of
    SpvSubjectResult
        |  _spv2ReqAlgorithm r /= SpvSHA512t_256 ->
            toErr $ "Algorithm " <> sshow r <> " is not supported with SPV result proofs."
        | otherwise -> proof createOutputProofDb
    SpvSubjectEvents
        | cid /= _spvSubjectIdChain sid ->
            toErr "Cross chain SPV proofs for are not supported for Pact events"
        | otherwise -> case _spv2ReqAlgorithm r of
            SpvSHA512t_256 -> proof createEventsProofDb
            SpvKeccak_256 -> proof createEventsProofDbKeccak256
  where
    proof
        :: forall a
        . MerkleHashAlgorithm a
        => MerkleHashAlgorithmName a
        => (BlockHeaderDb -> PayloadDb tbl -> Natural -> BlockHash -> RequestKey -> IO (PayloadProof a))
        -> Handler SomePayloadProof
    proof f = SomePayloadProof <$> do
        validateRequestKey rk
        liftIO $! logg (sshow ph)
        T2 bhe bha <- liftIO (_pactLookup pe (NoRewind cid) (pure ph)) >>= \case
            Left e ->
                toErr $ "Internal error: transaction hash lookup failed: " <> sshow e
            Right v -> case v ^?! _head of
                Nothing -> toErr $ "Transaction hash not found: " <> sshow ph
                Just t -> return t

        let confDepth = fromMaybe (diameter (chainGraphAt_ cdb bhe)) $ _spv2ReqMinimalProofDepth r

        liftIO (tryAllSynchronous $ f bdb pdb confDepth bha rk) >>= \case
            Left e -> toErr $ "SPV proof creation failed:" <> sshow e
            Right q -> return q

    sid = _spv2ReqSubjectIdentifier r

    rk = _spvSubjectIdReqKey sid
    pe = _webPactExecutionService $ view CutDB.cutDbPactService cdb
    ph = Pact.fromUntypedHash $ unRequestKey rk
    bdb = fromJuste $ preview (CutDB.cutDbBlockHeaderDb cid) cdb
    pdb = view CutDB.cutDbPayloadDb cdb

    logg = logFunctionJson (setComponent "spv-handler" l) Info
      . PactCmdLogSpv

    toErr e = throwError $ err400 { errBody = e }

-- -------------------------------------------------------------------------- --
-- Eth SPV Handler

ethSpvHandler
    :: EthSpvRequest
    -> Handler EthSpvResponse
ethSpvHandler req = do

    -- find block with transaction
    (block, rest) <- case evalState start Nothing of
        Left () -> toErr $ "the transaction " <> sshow tx <> " is not contained in any of the provided blocks"
        Right x -> return x

    -- select and order set of receipts in the block
    --
    -- How big can blocks be? Should we create an index instead?
    --
    rcs <- forM (_rpcBlockTransactions block) $ \t -> do
        case L.find (\r -> _rpcReceiptTransactionHash r == t) receipts of
            Nothing -> toErr $ "missing receipt for tx " <> sshow t
            Just x -> return x

    -- select and order set of extra headers and create proof
    case rpcReceiptProof (_rpcBlockHeader block) (hdrs block rest) rcs (TransactionIndex 28) of
        Left e -> toErr $ "failed to create proof: " <> sshow e
        Right proof -> return $ EthSpvResponse $
            encodeB64UrlNoPaddingText (putRlpByteString proof)

  where
    receipts = _ethSpvReqReceipts req
    blocks = _ethSpvReqBlocks req
    orderedBlocks = L.sortOn (_hdrNumber . _rpcBlockHeader) blocks
    tx = _ethSpvReqTransactionHash req

    start = S.each orderedBlocks
        & S.dropWhile (notElem tx . _rpcBlockTransactions)
        & S.next

    -- filter sequence consecutive headers
    hdrs block rest = flip evalState (Just $ _rpcBlockHash block) $ rest
        & S.filterM (\b -> do
            c <- get
            if Just (bytes $ _hdrParentHash $ _rpcBlockHeader b) == (bytes <$> c)
                then True <$ put (Just $ _rpcBlockHash b)
                else return False
        )
        & S.map _rpcBlockHeader
        & S.toList_

    toErr e = throwError $ err400 { errBody = e }

-- --------------------------------------------------------------------------- --
-- Poll Helper

internalPoll
    :: CanReadablePayloadCas tbl
    => PayloadDb tbl
    -> BlockHeaderDb
    -> MempoolBackend ChainwebTransaction
    -> PactExecutionService
    -> Cut
    -> NonEmpty RequestKey
    -> IO (HashMap RequestKey (CommandResult Hash))
internalPoll pdb bhdb mempool pactEx cut requestKeys0 = do
    -- get leaf block header for our chain from current best cut
    chainLeaf <- lookupCutM cid cut
    results0 <- _pactLookup pactEx (DoRewind chainLeaf) requestKeys >>= either throwM return
        -- TODO: are we sure that all of these are raised locally. This will cause the
        -- server to shut down the connection without returning a result to the user.
    let results1 = V.zip requestKeysV results0
    let (present0, missing) = V.unstablePartition (isJust . snd) results1
    let present = V.map (second fromJuste) present0
    lookedUp <- catMaybes . V.toList <$> mapM lookup present
    badlisted <- V.toList <$> checkBadList (V.map fst missing)
    let outputs = lookedUp ++ badlisted
    return $! HM.fromList outputs
  where
    cid = _chainId bhdb
    !requestKeysV = V.fromList $ NEL.toList requestKeys0
    !requestKeys = V.map (Pact.fromUntypedHash . unRequestKey) requestKeysV

    lookup
        :: (RequestKey, T2 BlockHeight BlockHash)
        -> IO (Maybe (RequestKey, CommandResult Hash))
    lookup (key, T2 _ ha) = fmap (key,) <$> lookupRequestKey key ha

    -- TODO: group by block for performance (not very important right now)
    lookupRequestKey key bHash = runMaybeT $ do
        let keyHash = unRequestKey key
        let pactHash = Pact.fromUntypedHash keyHash
        let matchingHash = (== pactHash) . _cmdHash . fst
        blockHeader <- liftIO $ TreeDB.lookupM bhdb bHash
        let payloadHash = _blockPayloadHash blockHeader
        (PayloadWithOutputs txsBs _ _ _ _ _) <- MaybeT $ tableLookup pdb payloadHash
        !txs <- mapM fromTx txsBs
        case find matchingHash txs of
            Just (_cmd, TransactionOutput output) -> do
                out <- MaybeT $ return $! decodeStrict' output
                when (_crReqKey out /= key) $
                    fail "internal error: Transaction output doesn't match its hash!"
                enrichCR blockHeader out
            Nothing -> mzero

    fromTx (!tx, !out) = do
        !tx' <- MaybeT (return (toPactTx tx))
        return (tx', out)

    checkBadList :: Vector RequestKey -> IO (Vector (RequestKey, CommandResult Hash))
    checkBadList rkeys = do
        let !hashes = V.map requestKeyToTransactionHash rkeys
        out <- mempoolCheckBadList mempool hashes
        let bad = V.map (RequestKey . Hash . unTransactionHash . fst) $
                  V.filter snd $ V.zip hashes out
        return $! V.map hashIsOnBadList bad

    hashIsOnBadList :: RequestKey -> (RequestKey, CommandResult Hash)
    hashIsOnBadList rk =
        let res = PactResult (Left err)
            err = PactError TxFailure def [] doc
            doc = pretty (T.pack $ show InsertErrorBadlisted)
            !cr = CommandResult rk Nothing res 0 Nothing Nothing Nothing []
        in (rk, cr)

    enrichCR :: BlockHeader -> CommandResult Hash -> MaybeT IO (CommandResult Hash)
    enrichCR bh = return . set crMetaData
      (Just $ object
       [ "blockHeight" .= _blockHeight bh
       , "blockTime" .= _blockCreationTime bh
       , "blockHash" .= _blockHash bh
       , "prevBlockHash" .= _blockParent bh
       ])

-- -------------------------------------------------------------------------- --
-- Misc Utils

toPactTx :: Transaction -> Maybe (Command Text)
toPactTx (Transaction b) = decodeStrict' b

validateCommand :: Command Text -> Either String ChainwebTransaction
validateCommand cmdText = case verifyCommand cmdBS of
    ProcSucc cmd -> Right (mkPayloadWithText cmdBS <$> cmd)
    ProcFail err -> Left err
  where
    cmdBS :: Command ByteString
    cmdBS = encodeUtf8 <$> cmdText


-- | Validate the length of the request key's underlying hash.
--
validateRequestKey :: RequestKey -> Handler ()
validateRequestKey (RequestKey h'@(Hash h))
    | keyLength == blakeHashLength = return ()
    | otherwise = throwError $ setErrText
        ( "Request Key "
        <> Pact.hashToText h'
        <> " has incorrect hash of length "
        <> sshow keyLength
        ) err400
  where
    -- length of the encoded request key hash
    --
    keyLength = SB.length h

    -- Blake hash length = 32 - the length of a
    -- Blake2b_256 hash
    --
    blakeHashLength :: Int
    blakeHashLength = Pact.hashLength Pact.Blake2b_256
{-# INLINE validateRequestKey #-}<|MERGE_RESOLUTION|>--- conflicted
+++ resolved
@@ -44,6 +44,7 @@
 import Data.Aeson as Aeson
 import Data.Bifunctor (second)
 import Data.ByteString (ByteString)
+import qualified Data.ByteString.Lazy as BSL
 import qualified Data.ByteString.Lazy.Char8 as BSL8
 import qualified Data.ByteString.Short as SB
 import Data.Default (def)
@@ -349,25 +350,16 @@
     cmd' <- case doCommandValidation cmd of
       Right c -> return c
       Left err ->
-<<<<<<< HEAD
         throwError $ setErrText ("Validation failed: " <> T.pack err) err400
-    r <- liftIO $ _pactLocal pact cmd'
-    case r of
-      Left err ->
-        throwError $ setErrText ("Execution failed: " <> sshow err) err400
-      Right r' -> return $! r'
-=======
-        throwError $ err400 { errBody = "Validation failed: " <> BSL8.pack err }
 
     r <- liftIO $ _pactLocal pact preflight sigVerify rewindDepth cmd'
     case r of
-      Left err -> throwError $ err400
-        { errBody = "Execution failed: " <> BSL8.pack (show err) }
+      Left err -> throwError $ setErrText
+        ("Execution failed: " <> T.pack (show err)) err400
       Right (MetadataValidationFailure e) -> do
-        throwError $ err400
-          { errBody = "Metadata validation failed: " <> Aeson.encode e }
-      Right lr -> pure lr
->>>>>>> 9578c848
+        throwError $ setErrText
+          ("Metadata validation failed: " <> decodeUtf8 (BSL.toStrict (Aeson.encode e))) err400
+      Right lr -> return $! lr
   where
     logg = logFunctionJson (setComponent "local-handler" logger)
 
