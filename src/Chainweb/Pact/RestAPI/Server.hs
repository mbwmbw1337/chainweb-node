{-# LANGUAGE AllowAmbiguousTypes #-}
{-# LANGUAGE BangPatterns #-}
{-# LANGUAGE DataKinds #-}
{-# LANGUAGE DeriveAnyClass #-}
{-# LANGUAGE DeriveGeneric #-}
{-# LANGUAGE ExistentialQuantification #-}
{-# LANGUAGE FlexibleContexts #-}
{-# LANGUAGE GADTs #-}
{-# LANGUAGE KindSignatures #-}
{-# LANGUAGE LambdaCase #-}
{-# LANGUAGE OverloadedStrings #-}
{-# LANGUAGE ScopedTypeVariables #-}
{-# LANGUAGE TupleSections #-}
{-# LANGUAGE TypeApplications #-}

module Chainweb.Pact.RestAPI.Server
( PactServerData(..)
, PactServerData_
, PactCmdLog(..)
, SomePactServerData(..)
, somePactServerData
, pactServer
, somePactServer
, somePactServers
, validateCommand
) where

import Control.Applicative
import Control.Concurrent.STM (atomically, retry)
import Control.Concurrent.STM.TVar
import Control.DeepSeq
import Control.Lens (set, view, preview, (^?!), _head)
import Control.Monad.Catch hiding (Handler)
import Control.Monad.Reader
import Control.Monad.State.Strict
import Control.Monad.Trans.Except (ExceptT)
import Control.Monad.Trans.Maybe

import Data.Aeson as Aeson
import Data.Bifunctor (second)
import Data.ByteString (ByteString)
import qualified Data.ByteString as BS
import qualified Data.ByteString.Lazy.Char8 as BSL8
import qualified Data.ByteString.Short as SB
import Data.CAS
import Data.Default (def)
import Data.Foldable
import Data.Function
import Data.HashMap.Strict (HashMap)
import qualified Data.HashMap.Strict as HM
import qualified Data.List as L
import Data.List.NonEmpty (NonEmpty)
import qualified Data.List.NonEmpty as NEL
import Data.Maybe
import Data.Singletons
import Data.Text (Text)
import qualified Data.Text as T
import Data.Text.Encoding
import Data.Tuple.Strict
import Data.Vector (Vector)
import qualified Data.Vector as V

import Ethereum.Block
import Ethereum.Header
import Ethereum.Misc (bytes)
import Ethereum.Receipt
import Ethereum.Receipt.ReceiptProof
import Ethereum.RLP (putRlpByteString)

import GHC.Generics
import GHC.Stack

import Numeric.Natural

import Prelude hiding (init, lookup)

import Servant

import qualified Streaming.Prelude as S

import System.LogLevel

-- internal modules

import Chainweb.BlockHash
import Chainweb.BlockHeader
import Chainweb.BlockHeaderDB
import Chainweb.BlockHeight
import Chainweb.ChainId
<<<<<<< HEAD
=======
import Chainweb.Chainweb.ChainResources
import Chainweb.Chainweb.CutResources
import Chainweb.Crypto.MerkleLog
>>>>>>> 98764fcb
import Chainweb.Cut
import qualified Chainweb.CutDB as CutDB
import Chainweb.Graph
import Chainweb.Logger
import Chainweb.Mempool.Mempool
    (InsertError(..), InsertType(..), MempoolBackend(..), TransactionHash(..))
import Chainweb.Pact.RestAPI
import Chainweb.Pact.RestAPI.EthSpv
import Chainweb.Pact.RestAPI.SPV
import Chainweb.Pact.Service.Types
import Chainweb.Pact.SPV
import Chainweb.Payload
import Chainweb.Payload.PayloadStore
import Chainweb.RestAPI.Orphans ()
import Chainweb.RestAPI.Utils
import Chainweb.SPV (SpvException(..))
import Chainweb.SPV.CreateProof
import Chainweb.SPV.EventProof
import Chainweb.SPV.OutputProof
import Chainweb.SPV.PayloadProof
import Chainweb.Transaction (ChainwebTransaction, mkPayloadWithText)
import qualified Chainweb.TreeDB as TreeDB
import Chainweb.Utils
import Chainweb.Version
import Chainweb.WebPactExecutionService

<<<<<<< HEAD
------------------------------------------------------------------------------
data PactServerData logger cas = PactServerData
    { _pactServerDataCutDb :: !(CutDB.CutDb cas)
    , _pactServerDataMempool :: !(MempoolBackend ChainwebTransaction)
    , _pactServerDataLogger :: !logger
    , _pactServerDataPact :: !PactExecutionService
    }
=======
import Pact.Types.API
import qualified Pact.Types.ChainId as Pact
import Pact.Types.Command
import Pact.Types.Hash (Hash(..))
import qualified Pact.Types.Hash as Pact
import Pact.Types.PactError (PactError(..), PactErrorType(..))
import Pact.Types.Pretty (pretty)

-- -------------------------------------------------------------------------- --

type PactServerData logger cas =
    (CutResources logger cas, ChainResources logger)
>>>>>>> 98764fcb

newtype PactServerData_ (v :: ChainwebVersionT) (c :: ChainIdT) logger cas
    = PactServerData_ { _unPactServerData :: PactServerData logger cas }

data SomePactServerData = forall v c logger cas
    . (KnownChainwebVersionSymbol v,
       KnownChainIdSymbol c,
       PayloadCasLookup cas,
       Logger logger)
    => SomePactServerData (PactServerData_ v c logger cas)


somePactServerData
    :: PayloadCasLookup cas
    => Logger logger
    => ChainwebVersion
    -> ChainId
    -> PactServerData logger cas
    -> SomePactServerData
somePactServerData v cid db =
    case someChainwebVersionVal v of
      (SomeChainwebVersionT (Proxy :: Proxy vt)) ->
          case someChainIdVal cid of
              (SomeChainIdT (Proxy :: Proxy cidt)) ->
                  SomePactServerData (PactServerData_ @vt @cidt db)


pactServer
    :: forall v c cas logger
     . KnownChainwebVersionSymbol v
    => KnownChainIdSymbol c
    => PayloadCasLookup cas
    => Logger logger
    => PactServerData logger cas
    -> Server (PactServiceApi v c)
pactServer d =
    pactApiHandlers
        :<|> pactSpvHandler
        :<|> ethSpvHandler
        :<|> pactSpv2Handler
  where
    cid = FromSing (SChainId :: Sing c)
    mempool = _pactServerDataMempool d
    logger = _pactServerDataLogger d
    pact = _pactServerDataPact d
    cdb = _pactServerDataCutDb d

    pactApiHandlers
      = sendHandler logger mempool
      :<|> pollHandler logger cdb cid pact mempool
      :<|> listenHandler logger cdb cid pact mempool
      :<|> localHandler logger pact

    pactSpvHandler = spvHandler logger cdb cid
    pactSpv2Handler = spv2Handler logger cdb cid

somePactServer :: SomePactServerData -> SomeServer
somePactServer (SomePactServerData (db :: PactServerData_ v c logger cas))
    = SomeServer (Proxy @(PactServiceApi v c)) (pactServer @v @c $ _unPactServerData db)


somePactServers
    :: PayloadCasLookup cas
    => Logger logger
    => ChainwebVersion
    -> [(ChainId, PactServerData logger cas)]
    -> SomeServer
somePactServers v =
    mconcat . fmap (somePactServer . uncurry (somePactServerData v))

data PactCmdLog
  = PactCmdLogSend (NonEmpty (Command Text))
  | PactCmdLogPoll (NonEmpty Text)
  | PactCmdLogListen Text
  | PactCmdLogLocal (Command Text)
  | PactCmdLogSpv Text
  deriving (Show, Generic, ToJSON, NFData)

-- -------------------------------------------------------------------------- --
-- Send Handler

sendHandler
    :: Logger logger
    => logger
    -> MempoolBackend ChainwebTransaction
    -> SubmitBatch
    -> Handler RequestKeys
sendHandler logger mempool (SubmitBatch cmds) = Handler $ do
    liftIO $ logg Info (PactCmdLogSend cmds)
    case traverse validateCommand cmds of
       Right enriched -> do
           let txs = V.fromList $ NEL.toList enriched
           -- If any of the txs in the batch fail validation, we reject them all.
           liftIO (mempoolInsertCheck mempool txs) >>= checkResult
           liftIO (mempoolInsert mempool UncheckedInsert txs)
           return $! RequestKeys $ NEL.map cmdToRequestKey enriched
       Left err -> failWith $ "Validation failed: " <> err
  where
    failWith :: String -> ExceptT ServerError IO a
    failWith err = throwError $ err400 { errBody = BSL8.pack err }

    logg = logFunctionJson (setComponent "send-handler" logger)

    toPactHash :: TransactionHash -> Pact.TypedHash h
    toPactHash (TransactionHash h) = Pact.TypedHash $ SB.fromShort h

    checkResult :: Either (T2 TransactionHash InsertError) () -> ExceptT ServerError IO ()
    checkResult (Right _) = pure ()
    checkResult (Left (T2 hash insErr)) =
        failWith $ concat [ "Validation failed for hash "
                          , show $ toPactHash hash
                          , ": "
                          , show insErr
                          ]
-- -------------------------------------------------------------------------- --
-- Poll Handler

pollHandler
    :: HasCallStack
    => PayloadCasLookup cas
    => Logger logger
    => logger
    -> CutDB.CutDb cas
    -> ChainId
    -> PactExecutionService
    -> MempoolBackend ChainwebTransaction
    -> Poll
    -> Handler PollResponses
pollHandler logger cdb cid pact mem (Poll request) = do
    traverse_ validateRequestKey request

    liftIO $! logg Info $ PactCmdLogPoll $ fmap requestKeyToB16Text request
    -- get current best cut
    cut <- liftIO $! CutDB._cut cdb
    PollResponses <$!> liftIO (internalPoll pdb bdb mem pact cut request)
  where
    pdb = view CutDB.cutDbPayloadCas cdb
    bdb = fromJuste $ preview (CutDB.cutDbBlockHeaderDb cid) cdb
    logg = logFunctionJson (setComponent "poll-handler" logger)

-- -------------------------------------------------------------------------- --
-- Listen Handler

listenHandler
    :: PayloadCasLookup cas
    => Logger logger
    => logger
    -> CutDB.CutDb cas
    -> ChainId
    -> PactExecutionService
    -> MempoolBackend ChainwebTransaction
    -> ListenerRequest
    -> Handler ListenResponse
listenHandler logger cdb cid pact mem (ListenerRequest key) = do
    validateRequestKey key

    liftIO $ logg Info $ PactCmdLogListen $ requestKeyToB16Text key
    liftIO (registerDelay defaultTimeout >>= runListen)
  where
    pdb = view CutDB.cutDbPayloadCas cdb
    bdb = fromJuste $ preview (CutDB.cutDbBlockHeaderDb cid) cdb
    logg = logFunctionJson (setComponent "listen-handler" logger)
    runListen :: TVar Bool -> IO ListenResponse
    runListen timedOut = go Nothing
      where
        go :: Maybe Cut -> IO ListenResponse
        go !prevCut = do
            m <- waitForNewCut prevCut
            case m of
                Nothing -> return $! ListenTimeout defaultTimeout
                (Just cut) -> poll cut

        poll :: Cut -> IO ListenResponse
        poll cut = do
            hm <- internalPoll pdb bdb mem pact cut (pure key)
            if HM.null hm
              then go (Just cut)
              else return $! ListenResponse $ snd $ head $ HM.toList hm

        waitForNewCut :: Maybe Cut -> IO (Maybe Cut)
        waitForNewCut lastCut = atomically $ do
             -- TODO: we should compute greatest common ancestor here to bound the
             -- search
             t <- readTVar timedOut
             if t
                 then return Nothing
                 else Just <$> do
                     !cut <- CutDB._cutStm cdb
                     when (lastCut == Just cut) retry
                     return cut

    -- TODO: make configurable
    defaultTimeout = 180 * 1000000 -- two minutes

-- -------------------------------------------------------------------------- --
-- Local Handler

localHandler
    :: Logger logger
    => logger
    -> PactExecutionService
    -> Command Text
    -> Handler (CommandResult Hash)
localHandler logger pact cmd = do
    liftIO $ logg Info $ PactCmdLogLocal cmd
    cmd' <- case validateCommand cmd of
      (Right !c) -> return c
      Left err ->
        throwError $ err400 { errBody = "Validation failed: " <> BSL8.pack err }
    r <- liftIO $ _pactLocal pact cmd'
    case r of
      Left err ->
        throwError $ err400 { errBody = "Execution failed: " <> BSL8.pack (show err) }
      (Right !r') -> return r'
  where
    logg = logFunctionJson (setComponent "local-handler" logger)

-- -------------------------------------------------------------------------- --
-- Cross Chain SPV Handler

spvHandler
    :: forall cas l
    . ( Logger l
      , PayloadCasLookup cas
      )
    => l
    -> CutDB.CutDb cas
        -- ^ cut db
    -> ChainId
        -- ^ the chain id of the source chain id used in the
        -- execution of a cross-chain-transfer.
    -> SpvRequest
        -- ^ Contains the (pact) chain id of the target chain id used in the
        -- 'target-chain' field of a cross-chain-transfer.
        -- Also contains the request key of of the cross-chain transfer
        -- tx request.
    -> Handler TransactionOutputProofB64
spvHandler l cdb cid (SpvRequest rk (Pact.ChainId ptid)) = do
    validateRequestKey rk

    liftIO $! logg (sshow ph)

    T2 bhe _bha <- liftIO (_pactLookup pe (NoRewind cid) (pure ph)) >>= \case
      Left e ->
        toErr $ "Internal error: transaction hash lookup failed: " <> sshow e
      Right v -> case v ^?! _head of
        Nothing -> toErr $ "Transaction hash not found: " <> sshow ph
        Just t -> return t

    idx <- liftIO (getTxIdx bdb pdb bhe ph) >>= \case
      Left e -> toErr
        $ "Internal error: Index lookup for hash failed: "
        <> sshow e
      Right i -> return i

    tid <- chainIdFromText ptid
    p <- liftIO (try $ createTransactionOutputProof cdb tid cid bhe idx) >>= \case
      Left e@SpvExceptionTargetNotReachable{} ->
        toErr $ "SPV target not reachable: " <> spvErrOf e
      Left e@SpvExceptionVerificationFailed{} ->
        toErr $ "SPV verification failed: " <> spvErrOf e
      Left e -> toErr $ "Internal error: SPV verification failed: " <> spvErrOf e
      Right q -> return q

    return $! b64 p
  where
    pe = _webPactExecutionService $ view CutDB.cutDbPactService cdb
    ph = Pact.fromUntypedHash $ unRequestKey rk
    bdb = fromJuste $ preview (CutDB.cutDbBlockHeaderDb cid) cdb
    pdb = view CutDB.cutDbPayloadCas cdb
    b64 = TransactionOutputProofB64
      . encodeB64UrlNoPaddingText
      . BSL8.toStrict
      . Aeson.encode

    logg = logFunctionJson (setComponent "spv-handler" l) Info
      . PactCmdLogSpv

    toErr e = throwError $ err400 { errBody = e }

    spvErrOf = BSL8.fromStrict
      . encodeUtf8
      . _spvExceptionMsg

-- -------------------------------------------------------------------------- --
-- SPV2 Handler

spv2Handler
    :: forall cas l
    . ( Logger l
      , PayloadCasLookup cas
      )
    => l
    -> CutDB.CutDb cas
        -- ^ CutDb contains the cut, payload, and block db
    -> ChainId
        -- ^ ChainId of the target
    -> Spv2Request
        -- ^ Contains the (pact) chain id of the target chain id used in the
        -- 'target-chain' field of a cross-chain-transfer.
        -- Also contains the request key of of the cross-chain transfer
        -- tx request.
    -> Handler SomePayloadProof
spv2Handler l cdb cid r = case _spvSubjectIdType sid of
    SpvSubjectResult
        |  _spv2ReqAlgorithm r /= SpvSHA512t_256 ->
            toErr $ "Algorithm " <> sshow r <> " is not supported with SPV result proofs."
        | otherwise -> proof createOutputProofDb
    SpvSubjectEvents
        | cid /= _spvSubjectIdChain sid ->
            toErr "Cross chain SPV proofs for are not supported for Pact events"
        | otherwise -> case _spv2ReqAlgorithm r of
            SpvSHA512t_256 -> proof createEventsProofDb
            SpvKeccak_256 -> proof createEventsProofDbKeccak256
  where
    proof
        :: forall a
        . MerkleHashAlgorithm a
        => MerkleHashAlgorithmName a
        => (BlockHeaderDb -> PayloadDb cas -> Natural -> BlockHash -> RequestKey -> IO (PayloadProof a))
        -> Handler SomePayloadProof
    proof f = SomePayloadProof <$> do
        validateRequestKey rk
        liftIO $! logg (sshow ph)
        T2 bhe bha <- liftIO (_pactLookup pe (NoRewind cid) (pure ph)) >>= \case
            Left e ->
                toErr $ "Internal error: transaction hash lookup failed: " <> sshow e
            Right v -> case v ^?! _head of
                Nothing -> toErr $ "Transaction hash not found: " <> sshow ph
                Just t -> return t

        let confDepth = fromMaybe (diameter (chainGraphAt_ cdb bhe)) $ _spv2ReqMinimalProofDepth r

        liftIO (tryAllSynchronous $ f bdb pdb confDepth bha rk) >>= \case
            Left e -> toErr $ "SPV proof creation failed:" <> sshow e
            Right q -> return q

    sid = _spv2ReqSubjectIdentifier r

    rk = _spvSubjectIdReqKey sid
    pe = _webPactExecutionService $ view CutDB.cutDbPactService cdb
    ph = Pact.fromUntypedHash $ unRequestKey rk
    bdb = fromJuste $ preview (CutDB.cutDbBlockHeaderDb cid) cdb
    pdb = view CutDB.cutDbPayloadCas cdb

    logg = logFunctionJson (setComponent "spv-handler" l) Info
      . PactCmdLogSpv

    toErr e = throwError $ err400 { errBody = e }

-- -------------------------------------------------------------------------- --
-- Eth SPV Handler

ethSpvHandler
    :: EthSpvRequest
    -> Handler EthSpvResponse
ethSpvHandler req = do

    -- find block with transaction
    (block, rest) <- case evalState start Nothing of
        Left () -> toErr $ "the transaction " <> sshow tx <> " is not contained in any of the provided blocks"
        Right x -> return x

    -- select and order set of receipts in the block
    --
    -- How big can blocks be? Should we create an index instead?
    --
    rcs <- forM (_rpcBlockTransactions block) $ \t -> do
        case L.find (\r -> _rpcReceiptTransactionHash r == t) receipts of
            Nothing -> toErr $ "missing receipt for tx " <> sshow t
            Just x -> return x

    -- select and order set of extra headers and create proof
    case rpcReceiptProof (_rpcBlockHeader block) (hdrs block rest) rcs (TransactionIndex 28) of
        Left e -> toErr $ "failed to create proof: " <> sshow e
        Right proof -> return $ EthSpvResponse $
            encodeB64UrlNoPaddingText (putRlpByteString proof)

  where
    receipts = _ethSpvReqReceipts req
    blocks = _ethSpvReqBlocks req
    orderedBlocks = L.sortOn (_hdrNumber . _rpcBlockHeader) blocks
    tx = _ethSpvReqTransactionHash req

    start = S.each orderedBlocks
        & S.dropWhile (notElem tx . _rpcBlockTransactions)
        & S.next

    -- filter sequence consecutive headers
    hdrs block rest = flip evalState (Just $ _rpcBlockHash block) $ rest
        & S.filterM (\b -> do
            c <- get
            if Just (bytes $ _hdrParentHash $ _rpcBlockHeader b) == (bytes <$> c)
                then True <$ put (Just $ _rpcBlockHash b)
                else return False
        )
        & S.map _rpcBlockHeader
        & S.toList_

    toErr e = throwError $ err400 { errBody = e }

-- --------------------------------------------------------------------------- --
-- Poll Helper

internalPoll
    :: PayloadCasLookup cas
    => PayloadDb cas
    -> BlockHeaderDb
    -> MempoolBackend ChainwebTransaction
    -> PactExecutionService
    -> Cut
    -> NonEmpty RequestKey
    -> IO (HashMap RequestKey (CommandResult Hash))
internalPoll pdb bhdb mempool pactEx cut requestKeys0 = do
    -- get leaf block header for our chain from current best cut
    chainLeaf <- lookupCutM cid cut
    results0 <- _pactLookup pactEx (DoRewind chainLeaf) requestKeys >>= either throwM return
        -- TODO: are we sure that all of these are raised locally. This will cause the
        -- server to shut down the connection without returning a result to the user.
    let results1 = V.zip requestKeysV results0
    let (present0, missing) = V.unstablePartition (isJust . snd) results1
    let present = V.map (second fromJuste) present0
    lookedUp <- catMaybes . V.toList <$> mapM lookup present
    badlisted <- V.toList <$> checkBadList (V.map fst missing)
    let outputs = lookedUp ++ badlisted
    return $! HM.fromList outputs
  where
    cid = _chainId bhdb
    !requestKeysV = V.fromList $ NEL.toList requestKeys0
    !requestKeys = V.map (Pact.fromUntypedHash . unRequestKey) requestKeysV

    lookup
        :: (RequestKey, T2 BlockHeight BlockHash)
        -> IO (Maybe (RequestKey, CommandResult Hash))
    lookup (key, T2 _ ha) = fmap (key,) <$> lookupRequestKey key ha

    -- TODO: group by block for performance (not very important right now)
    lookupRequestKey key bHash = runMaybeT $ do
        let keyHash = unRequestKey key
        let pactHash = Pact.fromUntypedHash keyHash
        let matchingHash = (== pactHash) . _cmdHash . fst
        blockHeader <- liftIO $ TreeDB.lookupM bhdb bHash
        let payloadHash = _blockPayloadHash blockHeader
        (PayloadWithOutputs txsBs _ _ _ _ _) <- MaybeT $ casLookup pdb payloadHash
        !txs <- mapM fromTx txsBs
        case find matchingHash txs of
<<<<<<< HEAD
            (Just (_cmd, TransactionOutput output)) -> do
=======
            Just (_cmd, TransactionOutput output) -> do
>>>>>>> 98764fcb
                out <- MaybeT $ return $! decodeStrict' output
                when (_crReqKey out /= key) $
                    fail "internal error: Transaction output doesn't match its hash!"
                enrichCR blockHeader out
            Nothing -> mzero

    fromTx (!tx, !out) = do
        !tx' <- MaybeT (return (toPactTx tx))
        return (tx', out)

    checkBadList :: Vector RequestKey -> IO (Vector (RequestKey, CommandResult Hash))
    checkBadList rkeys = do
        let thash = TransactionHash . SB.toShort . unHash . unRequestKey
        let !hashes = V.map thash rkeys
        out <- mempoolCheckBadList mempool hashes
        let bad = V.map (RequestKey . Hash . SB.fromShort . unTransactionHash . fst) $
                  V.filter snd $ V.zip hashes out
        return $! V.map hashIsOnBadList bad

    hashIsOnBadList :: RequestKey -> (RequestKey, CommandResult Hash)
    hashIsOnBadList rk =
        let res = PactResult (Left err)
            err = PactError TxFailure def [] doc
            doc = pretty (T.pack $ show InsertErrorBadlisted)
            !cr = CommandResult rk Nothing res 0 Nothing Nothing Nothing []
        in (rk, cr)

    enrichCR :: BlockHeader -> CommandResult Hash -> MaybeT IO (CommandResult Hash)
    enrichCR bh = return . set crMetaData
      (Just $ object
       [ "blockHeight" .= _blockHeight bh
       , "blockTime" .= _blockCreationTime bh
       , "blockHash" .= _blockHash bh
       , "prevBlockHash" .= _blockParent bh
       ])

-- -------------------------------------------------------------------------- --
-- Misc Utils

toPactTx :: Transaction -> Maybe (Command Text)
toPactTx (Transaction b) = decodeStrict' b

validateCommand :: Command Text -> Either String ChainwebTransaction
validateCommand cmdText = case verifyCommand cmdBS of
    ProcSucc cmd -> Right (mkPayloadWithText <$> cmd)
    ProcFail err -> Left err
  where
    cmdBS :: Command ByteString
    cmdBS = encodeUtf8 <$> cmdText

-- | Validate the length of the request key's underlying hash.
--
validateRequestKey :: RequestKey -> Handler ()
validateRequestKey (RequestKey h'@(Hash h))
    | keyLength == blakeHashLength = return ()
    | otherwise = throwError err400
      { errBody = "Request Key "
        <> keyString
        <> " has incorrect hash of length "
        <> BSL8.pack (show keyLength)
      }
  where
    keyString = BSL8.pack $ T.unpack $ Pact.hashToText h'

    -- length of the encoded request key hash
    --
    keyLength = BS.length h

    -- Blake hash length = 32 - the length of a
    -- Blake2b_256 hash
    --
    blakeHashLength :: Int
    blakeHashLength = Pact.hashLength Pact.Blake2b_256
{-# INLINE validateRequestKey #-}<|MERGE_RESOLUTION|>--- conflicted
+++ resolved
@@ -87,12 +87,7 @@
 import Chainweb.BlockHeaderDB
 import Chainweb.BlockHeight
 import Chainweb.ChainId
-<<<<<<< HEAD
-=======
-import Chainweb.Chainweb.ChainResources
-import Chainweb.Chainweb.CutResources
 import Chainweb.Crypto.MerkleLog
->>>>>>> 98764fcb
 import Chainweb.Cut
 import qualified Chainweb.CutDB as CutDB
 import Chainweb.Graph
@@ -119,15 +114,6 @@
 import Chainweb.Version
 import Chainweb.WebPactExecutionService
 
-<<<<<<< HEAD
-------------------------------------------------------------------------------
-data PactServerData logger cas = PactServerData
-    { _pactServerDataCutDb :: !(CutDB.CutDb cas)
-    , _pactServerDataMempool :: !(MempoolBackend ChainwebTransaction)
-    , _pactServerDataLogger :: !logger
-    , _pactServerDataPact :: !PactExecutionService
-    }
-=======
 import Pact.Types.API
 import qualified Pact.Types.ChainId as Pact
 import Pact.Types.Command
@@ -138,9 +124,12 @@
 
 -- -------------------------------------------------------------------------- --
 
-type PactServerData logger cas =
-    (CutResources logger cas, ChainResources logger)
->>>>>>> 98764fcb
+data PactServerData logger cas = PactServerData
+    { _pactServerDataCutDb :: !(CutDB.CutDb cas)
+    , _pactServerDataMempool :: !(MempoolBackend ChainwebTransaction)
+    , _pactServerDataLogger :: !logger
+    , _pactServerDataPact :: !PactExecutionService
+    }
 
 newtype PactServerData_ (v :: ChainwebVersionT) (c :: ChainIdT) logger cas
     = PactServerData_ { _unPactServerData :: PactServerData logger cas }
@@ -587,11 +576,7 @@
         (PayloadWithOutputs txsBs _ _ _ _ _) <- MaybeT $ casLookup pdb payloadHash
         !txs <- mapM fromTx txsBs
         case find matchingHash txs of
-<<<<<<< HEAD
-            (Just (_cmd, TransactionOutput output)) -> do
-=======
             Just (_cmd, TransactionOutput output) -> do
->>>>>>> 98764fcb
                 out <- MaybeT $ return $! decodeStrict' output
                 when (_crReqKey out /= key) $
                     fail "internal error: Transaction output doesn't match its hash!"
