{-# LANGUAGE BangPatterns #-}
{-# LANGUAGE DerivingStrategies #-}
{-# LANGUAGE FlexibleContexts #-}
{-# LANGUAGE GADTs #-}
{-# LANGUAGE LambdaCase #-}
{-# LANGUAGE OverloadedStrings #-}
{-# LANGUAGE RankNTypes #-}

-- |
-- Module: Chainweb.Pact.Backend.ChainwebPactDb
-- Copyright: Copyright © 2018 - 2020 Kadena LLC.
-- License: MIT
-- Maintainer: Emmanuel Denloye-Ito <emmanuel@kadena.io>
-- Stability: experimental
--

module Chainweb.Pact.Backend.ChainwebPactDb
( chainwebPactDb
, handlePossibleRewind
, blockHistoryInsert
, initSchema
, indexPactTransaction
, indexPendingPactTransactions
, clearPendingTxState
, backendWriteUpdateBatch
, createUserTable
, vacuumDb
, toTxLog
) where

import Control.Applicative
import Control.Lens
import Control.Monad
import Control.Monad.Catch
import Control.Monad.Reader
import Control.Monad.State.Strict
import Control.Monad.Trans.Maybe

import Data.Aeson hiding ((.=))
import qualified Data.ByteString as BS
import qualified Data.ByteString.Char8 as B8
import qualified Data.DList as DL
import Data.Foldable (toList)
import Data.List(sort)
import qualified Data.HashMap.Strict as HashMap
import Data.HashSet (HashSet)
import qualified Data.HashSet as HashSet
import qualified Data.Map.Strict as M
import Data.Maybe
import qualified Data.Set as Set
import Data.String
import qualified Data.Text as T
import qualified Data.Text.Encoding as T
import qualified Data.Vector as V

import Database.SQLite3.Direct as SQ3

import GHC.Stack

import Prelude hiding (concat, log)

import Text.Printf (printf)

-- pact

import Pact.Persist
import Pact.PersistPactDb hiding (db)
import Pact.Types.Logger
import Pact.Types.Persistence
import Pact.Types.RowData
import Pact.Types.SQLite
import Pact.Types.Term (ModuleName(..), ObjectMap(..), TableName(..))
import Pact.Types.Util (AsString(..))

-- chainweb

import Chainweb.BlockHash
import Chainweb.BlockHeight
import Chainweb.Pact.Backend.DbCache
import Chainweb.Pact.Backend.Types
import Chainweb.Pact.Backend.Utils
import Chainweb.Pact.Service.Types (PactException(..), internalError)
import Chainweb.Version (ChainwebVersion, ChainId, genesisHeight)
import Chainweb.Utils (encodeToByteString, sshow)
import Chainweb.Utils.Serialization

tbl :: HasCallStack => Utf8 -> Utf8
tbl t@(Utf8 b)
    | B8.elem ']' b =  error $ "Chainweb.Pact.Backend.ChainwebPactDb: Code invariant violation. Illegal SQL table name " <> sshow b <> ". Please report this as a bug."
    | otherwise = "[" <> t <> "]"

chainwebPactDb :: PactDb (BlockEnv SQLiteEnv)
chainwebPactDb = PactDb
    { _readRow = \d k e -> runBlockEnv e $ doReadRow d k
    , _writeRow = \wt d k v e -> runBlockEnv e $ doWriteRow wt d k v
    , _keys = \d e -> runBlockEnv e $ doKeys d
    , _txids = \t txid e -> runBlockEnv e $ doTxIds t txid
    , _createUserTable = \tn mn e -> runBlockEnv e $ doCreateUserTable tn mn
    , _getUserTableInfo = error "WILL BE DEPRECATED!"
    , _beginTx = \m e -> runBlockEnv e $ doBegin m
    , _commitTx = \e -> runBlockEnv e doCommit
    , _rollbackTx = \e -> runBlockEnv e doRollback
    , _getTxLog = \d tid e -> runBlockEnv e $ doGetTxLog d tid
    }

getPendingData :: BlockHandler SQLiteEnv [SQLitePendingData]
getPendingData = do
    pb <- use bsPendingBlock
    ptx <- maybeToList <$> use bsPendingTx
    -- lookup in pending transactions first
    return $ ptx ++ [pb]

forModuleNameFix :: (Bool -> BlockHandler e a) -> BlockHandler e a
forModuleNameFix f = use bsModuleNameFix >>= f

doReadRow
    :: (IsString k, FromJSON v)
    => Domain k v
    -> k
    -> BlockHandler SQLiteEnv (Maybe v)
doReadRow d k = {-# SCC "doReadRow" #-} forModuleNameFix $ \mnFix ->
    case d of
        KeySets -> lookupWithKey (convKeySetName k) noCache
        -- TODO: This is incomplete (the modules case), due to namespace
        -- resolution concerns
        Modules -> lookupWithKey (convModuleName mnFix k) checkModuleCache
        Namespaces -> lookupWithKey (convNamespaceName k) noCache
        (UserTables _) -> lookupWithKey (convRowKey k) noCache
        Pacts -> lookupWithKey (convPactId k) noCache
  where
    tableName = domainTableName d
    Utf8 tableNameBS = tableName

    queryStmt =
        "SELECT rowdata FROM " <> tbl tableName <> " WHERE rowkey = ? ORDER BY txid DESC LIMIT 1;"

    lookupWithKey
        :: forall v . FromJSON v
        => Utf8
        -> (Utf8 -> BS.ByteString -> MaybeT (BlockHandler SQLiteEnv) v)
        -> BlockHandler SQLiteEnv (Maybe v)
    lookupWithKey key checkCache = do
        pds <- getPendingData
        let lookPD = foldr1 (<|>) $ map (lookupInPendingData key) pds
        let lookDB = lookupInDb key checkCache
        runMaybeT (lookPD <|> lookDB)

    lookupInPendingData
        :: forall v . FromJSON v
        => Utf8
        -> SQLitePendingData
        -> MaybeT (BlockHandler SQLiteEnv) v
    lookupInPendingData (Utf8 rowkey) p = do
        let deltaKey = SQLiteDeltaKey tableNameBS rowkey
        ddata <- fmap _deltaData <$> MaybeT (return $ HashMap.lookup deltaKey (_pendingWrites p))
        if null ddata
            -- should be impossible, but we'll check this case
            then mzero
            -- we merge with (++) which should produce txids most-recent-first
            -- -- we care about the most recent update to this rowkey
<<<<<<< HEAD
            else MaybeT $ return $! ({-# SCC "lookupInPendingData" #-} decode $ fromStrict $ DL.head ddata)
=======
            else MaybeT $ return $! decodeStrict' $ DL.head ddata
>>>>>>> 09b4dc65

    lookupInDb
        :: forall v . FromJSON v
        => Utf8
        -> (Utf8 -> BS.ByteString -> MaybeT (BlockHandler SQLiteEnv) v)
        -> MaybeT (BlockHandler SQLiteEnv) v
    lookupInDb rowkey checkCache = do
        -- First, check: did we create this table during this block? If so,
        -- there's no point in looking up the key.
        checkDbTableExists tableName
        result <- lift $ callDb "doReadRow"
                       $ \db -> qry db queryStmt [SText rowkey] [RBlob]
        case result of
            [] -> mzero
<<<<<<< HEAD
            [[SBlob a]] -> MaybeT $ return $! ({-# SCC "lookupInDb" #-} decode $ fromStrict a)
=======
            [[SBlob a]] -> checkCache rowkey a
>>>>>>> 09b4dc65
            err -> internalError $
                     "doReadRow: Expected (at most) a single result, but got: " <>
                     T.pack (show err)

    checkModuleCache u b = MaybeT $ do
        txid <- use bsTxId -- cache priority
        mc <- use bsModuleCache
        (r, mc') <- liftIO $ checkDbCache u b txid mc
        modify' (bsModuleCache .~ mc')
        return r

    noCache
        :: FromJSON v
        => Utf8
        -> BS.ByteString
        -> MaybeT (BlockHandler SQLiteEnv) v
    noCache _key rowdata = MaybeT $ return $! decodeStrict' rowdata


checkDbTableExists :: Utf8 -> MaybeT (BlockHandler SQLiteEnv) ()
checkDbTableExists tableName = do
    pds <- lift getPendingData
    forM_ pds $ \p ->
        when (HashSet.member tableNameBS (_pendingTableCreation p)) mzero
  where
    (Utf8 tableNameBS) = tableName

writeSys
    :: (AsString k, ToJSON v)
    => Domain k v
    -> k
    -> v
    -> BlockHandler SQLiteEnv ()
writeSys d k v = gets _bsTxId >>= go
  where
    go txid = do
        forModuleNameFix $ \mnFix ->
          recordPendingUpdate (getKeyString mnFix k) tableName txid v
        recordTxLog (toTableName tableName) d k v

    toTableName (Utf8 str) = TableName $ T.decodeUtf8 str
    tableName = domainTableName d

    getKeyString mnFix = case d of
        KeySets -> convKeySetName
        Modules -> convModuleName mnFix
        Namespaces -> convNamespaceName
        Pacts -> convPactId
        UserTables _ -> error "impossible"

recordPendingUpdate
    :: ToJSON v
    => Utf8
    -> Utf8
    -> TxId
    -> v
    -> BlockHandler SQLiteEnv ()
recordPendingUpdate (Utf8 key) (Utf8 tn) txid v = modifyPendingData modf
  where
    !vs = encodeToByteString v
    delta = SQLiteRowDelta tn txid key vs
    deltaKey = SQLiteDeltaKey tn key

    modf = over pendingWrites upd
    {- "const" is used here because prefer the latest update of the rowkey for
    the current transaction  -}
    upd = HashMap.insertWith const deltaKey (DL.singleton delta)


backendWriteUpdateBatch
    :: BlockHeight
    -> [(Utf8, V.Vector SQLiteRowDelta)]    -- ^ updates chunked on table name
    -> Database
    -> IO ()
backendWriteUpdateBatch bh writesByTable db = mapM_ writeTable writesByTable
  where
    prepRow (SQLiteRowDelta _ txid rowkey rowdata) =
        [ SText (Utf8 rowkey)
        , SInt (fromIntegral txid)
        , SBlob rowdata
        ]

    writeTable (tableName, writes) = do
        execMulti db q (V.toList $ V.map prepRow writes)
        markTableMutation tableName bh db
      where
        q = "INSERT OR REPLACE INTO " <> tbl tableName <> "(rowkey,txid,rowdata) VALUES(?,?,?)"


markTableMutation :: Utf8 -> BlockHeight -> Database -> IO ()
markTableMutation tablename blockheight db = do
    exec' db mutq [SText tablename, SInt (fromIntegral blockheight)]
  where
    mutq = "INSERT OR IGNORE INTO VersionedTableMutation VALUES (?,?);"

checkInsertIsOK
    :: WriteType
    -> Domain RowKey RowData
    -> RowKey
    -> BlockHandler SQLiteEnv (Maybe RowData)
checkInsertIsOK wt d k = do
    olds <- doReadRow d k
    case (olds, wt) of
        (Nothing, Insert) -> return Nothing
        (Just _, Insert) -> err "Insert: row found for key "
        (Nothing, Write) -> return Nothing
        (Just old, Write) -> return $ Just old
        (Just old, Update) -> return $ Just old
        (Nothing, Update) -> err "Update: no row found for key "
  where
    err msg = internalError $ "checkInsertIsOK: " <> msg <> asString k

writeUser
    :: WriteType
    -> Domain RowKey RowData
    -> RowKey
    -> RowData
    -> BlockHandler SQLiteEnv ()
writeUser wt d k rowdata@(RowData _ row) = gets _bsTxId >>= go
  where
    toTableName = TableName . fromUtf8
    tn = domainTableName d
    ttn = toTableName tn

    go txid = do
        m <- checkInsertIsOK wt d k
        row' <- case m of
                    Nothing -> ins
                    (Just old) -> upd old
        recordTxLog ttn d k row'

      where
        upd (RowData oldV oldrow) = do
            let row' = RowData oldV $ ObjectMap (M.union (_objectMap row) (_objectMap oldrow))
            recordPendingUpdate (convRowKey k) tn txid row'
            return row'

        ins = do
            recordPendingUpdate (convRowKey k) tn txid rowdata
            return rowdata

doWriteRow
  :: (AsString k, ToJSON v)
    => WriteType
    -> Domain k v
    -> k
    -> v
    -> BlockHandler SQLiteEnv ()
doWriteRow wt d k v = case d of
    (UserTables _) -> writeUser wt d k v
    _ -> writeSys d k v

doKeys
    :: (IsString k)
    => Domain k v
    -> BlockHandler SQLiteEnv [k]
doKeys d = do
    msort <- uses bsSortedKeys (\c -> if c then sort else id)
    dbKeys <- getDbKeys
    pb <- use bsPendingBlock
    mptx <- use bsPendingTx

    let memKeys = DL.toList $
                  fmap (B8.unpack . _deltaRowKey) $
                  collect pb `DL.append` maybe DL.empty collect mptx

    let allKeys = map fromString $
                  msort $
                  HashSet.toList $
                  HashSet.fromList $
                  dbKeys ++ memKeys
    return allKeys

  where
    getDbKeys = do
        m <- runMaybeT $ checkDbTableExists $ Utf8 tnS
        case m of
            Nothing -> return mempty
            Just () -> do
                ks <- callDb "doKeys" $ \db ->
                          qry_ db  ("SELECT DISTINCT rowkey FROM " <> tbl tn) [RText]
                forM ks $ \row -> do
                    case row of
                        [SText k] -> return $! T.unpack $ fromUtf8 k
                        _ -> internalError "doKeys: The impossible happened."

    tn = domainTableName d
    tnS = let (Utf8 x) = tn in x
    collect p =
        let flt k _ = _dkTable k == tnS
        in DL.concat $ HashMap.elems $ HashMap.filterWithKey flt (_pendingWrites p)
{-# INLINE doKeys #-}

-- tid is non-inclusive lower bound for the search
doTxIds :: TableName -> TxId -> BlockHandler SQLiteEnv [TxId]
doTxIds (TableName tn) _tid@(TxId tid) = do
    dbOut <- getFromDb

    -- also collect from pending non-committed data
    pb <- use bsPendingBlock
    mptx <- use bsPendingTx

    -- uniquify txids before returning
    return $ Set.toList
           $! Set.fromList
           $ dbOut ++ collect pb ++ maybe [] collect mptx

  where
    getFromDb = do
        m <- runMaybeT $ checkDbTableExists $ Utf8 tnS
        case m of
            Nothing -> return mempty
            Just () -> do
                rows <- callDb "doTxIds" $ \db ->
                  qry db stmt
                    [SInt (fromIntegral tid)]
                    [RInt]
                forM rows $ \case
                    [SInt tid'] -> return $ TxId (fromIntegral tid')
                    _ -> internalError "doTxIds: the impossible happened"

    stmt = "SELECT DISTINCT txid FROM " <> tbl (toUtf8 tn) <> " WHERE txid > ?"

    tnS = T.encodeUtf8 tn
    collect p =
        let flt k _ = _dkTable k == tnS
            txids = DL.toList $
                    fmap _deltaTxId $
                    DL.concat $
                    HashMap.elems $
                    HashMap.filterWithKey flt (_pendingWrites p)
        in filter (> _tid) txids
{-# INLINE doTxIds #-}

recordTxLog
    :: (AsString k, ToJSON v)
    => TableName
    -> Domain k v
    -> k
    -> v
    -> BlockHandler SQLiteEnv ()
recordTxLog tt d k v = do
    -- are we in a tx?
    mptx <- use bsPendingTx
    modify' $ case mptx of
      Nothing -> over (bsPendingBlock . pendingTxLogMap) upd
      (Just _) -> over (bsPendingTx . _Just . pendingTxLogMap) upd

  where
    !upd = M.insertWith DL.append tt txlogs
    !txlogs = DL.singleton (TxLog (asString d) (asString k) (toJSON v))

modifyPendingData
    :: (SQLitePendingData -> SQLitePendingData)
    -> BlockHandler SQLiteEnv ()
modifyPendingData f = do
    m <- use bsPendingTx
    modify' $ case m of
      Just d -> set bsPendingTx (Just $! f d)
      Nothing -> over bsPendingBlock f

doCreateUserTable :: TableName -> ModuleName -> BlockHandler SQLiteEnv ()
doCreateUserTable tn@(TableName ttxt) mn = do
    -- first check if tablename already exists in pending queues
    m <- runMaybeT $ checkDbTableExists (Utf8 $ T.encodeUtf8 ttxt)
    case m of
      Nothing -> throwM $ PactDuplicateTableError ttxt
      Just () -> do
          -- then check if it is in the db
          lcTables <- use bsLowerCaseTables
          cond <- inDb lcTables $ Utf8 $ T.encodeUtf8 ttxt
          when cond $ throwM $ PactDuplicateTableError ttxt
          modifyPendingData
            $ over pendingTableCreation (HashSet.insert (T.encodeUtf8 ttxt))
            . over pendingTxLogMap (M.insertWith DL.append (TableName txlogKey) txlogs)
  where
    inDb lcTables t =
      callDb "doCreateUserTable" $ \db -> do
        r <- qry db (tableLookupStmt lcTables) [SText t] [RText]
        return $ case r of
          -- if lowercase matching, no need to check equality
          -- (wasn't needed before either but leaving alone for replay)
          [[SText rname]] -> lcTables || rname == t
          _ -> False

    tableLookupStmt False =
      "SELECT name FROM sqlite_master WHERE type='table' and name=?;"
    tableLookupStmt True =
      "SELECT name FROM sqlite_master WHERE type='table' and lower(name)=lower(?);"
    txlogKey = "SYS:usertables"
    stn = asString tn
    uti = UserTableInfo mn
    txlogs = DL.singleton (TxLog txlogKey stn (toJSON uti))
{-# INLINE doCreateUserTable #-}

doRollback :: BlockHandler SQLiteEnv ()
doRollback = modify'
    $ set bsMode Nothing
    . set bsPendingTx Nothing

doCommit :: BlockHandler SQLiteEnv [TxLog Value]
doCommit = use bsMode >>= \case
    Nothing -> doRollback >> internalError "doCommit: Not in transaction"
    Just m -> do
        txrs <- if m == Transactional
          then do
              modify' $ over bsTxId succ
              -- merge pending tx into block data
              pending <- use bsPendingTx
              modify' $ over bsPendingBlock (merge pending)
              blockLogs <- use $ bsPendingBlock . pendingTxLogMap
              modify' $ set bsPendingTx Nothing
              resetTemp
              return blockLogs
          else doRollback >> return mempty
        return $! concatMap (reverse . DL.toList) txrs
  where
    merge Nothing a = a
    merge (Just a) b = SQLitePendingData
        { _pendingTableCreation = HashSet.union (_pendingTableCreation a) (_pendingTableCreation b)
        , _pendingWrites = HashMap.unionWith mergeW  (_pendingWrites a) (_pendingWrites b)
        , _pendingTxLogMap = _pendingTxLogMap a
        , _pendingSuccessfulTxs = _pendingSuccessfulTxs b
        }

    mergeW a b = case take 1 (DL.toList a) of
        [] -> b
        (x:_) -> DL.cons x b

{-# INLINE doCommit #-}

clearPendingTxState :: BlockHandler SQLiteEnv ()
clearPendingTxState = do
    modify'
        $ set bsPendingBlock emptySQLitePendingData
        . set bsPendingTx Nothing
    resetTemp

doBegin :: ExecutionMode -> BlockHandler SQLiteEnv (Maybe TxId)
doBegin m = do
    use bsMode >>= \case
        Just {} -> do
            logError "beginTx: In transaction, rolling back"
            doRollback
        Nothing -> return ()
    resetTemp
    modify'
        $ set bsMode (Just m)
        . set bsPendingTx (Just emptySQLitePendingData)
    case m of
        Transactional -> Just <$> use bsTxId
        Local -> pure Nothing
{-# INLINE doBegin #-}

resetTemp :: BlockHandler SQLiteEnv ()
resetTemp = modify'
    $ set bsMode Nothing
    -- clear out txlog entries
    . set (bsPendingBlock . pendingTxLogMap) mempty

doGetTxLog :: FromJSON v => Domain k v -> TxId -> BlockHandler SQLiteEnv [TxLog v]
doGetTxLog d txid = do
    -- try to look up this tx from pending log -- if we find it there it can't
    -- possibly be in the db.
    p <- readFromPending
    if null p then readFromDb else return p

  where
    predicate delta = _deltaTxId delta == txid &&
                      _deltaTableName delta == tableNameBS

    tableName = domainTableName d
    (Utf8 tableNameBS) = tableName

    takeHead [] = []
    takeHead (a:_) = [a]

    readFromPending = do
        ptx <- maybeToList <$> use bsPendingTx
        pb <- use bsPendingBlock
        let deltas = (ptx ++ [pb]) >>= HashMap.elems . _pendingWrites >>= takeHead . DL.toList
        let ourDeltas = filter predicate deltas
        mapM (\x -> toTxLog d (Utf8 $ _deltaRowKey x) (_deltaData x)) ourDeltas

    readFromDb = do
        rows <- callDb "doGetTxLog" $ \db -> qry db stmt
          [SInt (fromIntegral txid)]
          [RText, RBlob]
        forM rows $ \case
            [SText key, SBlob value] -> toTxLog d key value
            err -> internalError $
              "readHistoryResult: Expected single row with two columns as the \
              \result, got: " <> T.pack (show err)
    stmt = "SELECT rowkey, rowdata FROM " <> tbl tableName <> " WHERE txid = ?"


toTxLog :: (MonadThrow m, FromJSON v, FromJSON l) =>
           Domain k v -> Utf8 -> BS.ByteString -> m (TxLog l)
toTxLog d key value =
        case Data.Aeson.decodeStrict' value of
            Nothing -> internalError
              "toTxLog: Unexpected value, unable to deserialize log"
            Just v ->
              return $! TxLog (asString d) (fromUtf8 key) v

blockHistoryInsert :: BlockHeight -> BlockHash -> TxId -> BlockHandler SQLiteEnv ()
blockHistoryInsert bh hsh t =
    callDb "blockHistoryInsert" $ \db ->
        exec' db stmt
            [ SInt (fromIntegral bh)
            , SBlob (runPutS (encodeBlockHash hsh))
            , SInt (fromIntegral t)
            ]
  where
    stmt =
      "INSERT INTO BlockHistory ('blockheight','hash','endingtxid') VALUES (?,?,?);"

createTransactionIndexTable :: BlockHandler SQLiteEnv ()
createTransactionIndexTable = callDb "createTransactionIndexTable" $ \db -> do
    exec_ db "CREATE TABLE IF NOT EXISTS TransactionIndex \
             \ (txhash BLOB NOT NULL, \
             \ blockheight UNSIGNED BIGINT NOT NULL, \
             \ CONSTRAINT transactionIndexConstraint UNIQUE(txhash));"
    exec_ db "CREATE INDEX IF NOT EXISTS \
             \ transactionIndexByBH ON TransactionIndex(blockheight)";

indexPactTransaction :: BS.ByteString -> BlockHandler SQLiteEnv ()
indexPactTransaction h = modify' $
    over (bsPendingBlock . pendingSuccessfulTxs) $! HashSet.insert h


indexPendingPactTransactions :: BlockHandler SQLiteEnv ()
indexPendingPactTransactions = do
    txs <- _pendingSuccessfulTxs <$> gets _bsPendingBlock
    dbIndexTransactions txs

  where
    toRow bh b = [SBlob b, SInt bh]
    dbIndexTransactions txs = do
        bh <- fromIntegral <$> gets _bsBlockHeight
        let rows = map (toRow bh) $ toList txs
        callDb "dbIndexTransactions" $ \db -> do
            execMulti db "INSERT INTO TransactionIndex (txhash, blockheight) \
                         \ VALUES (?, ?)" rows

clearTxIndex :: BlockHandler SQLiteEnv ()
clearTxIndex = do
    bh <- gets _bsBlockHeight
    callDb "clearTxIndex" $ \db -> do
        exec' db "DELETE FROM TransactionIndex WHERE blockheight >= ?;"
              [ SInt (fromIntegral bh) ]

createBlockHistoryTable :: BlockHandler SQLiteEnv ()
createBlockHistoryTable =
    callDb "createBlockHistoryTable" $ \db -> exec_ db
        "CREATE TABLE IF NOT EXISTS BlockHistory \
        \(blockheight UNSIGNED BIGINT NOT NULL,\
        \ hash BLOB NOT NULL,\
        \ endingtxid UNSIGNED BIGINT NOT NULL, \
        \ CONSTRAINT blockHashConstraint UNIQUE (blockheight));"

createTableCreationTable :: BlockHandler SQLiteEnv ()
createTableCreationTable =
    callDb "createTableCreationTable" $ \db -> exec_ db
      "CREATE TABLE IF NOT EXISTS VersionedTableCreation\
      \(tablename TEXT NOT NULL\
      \, createBlockheight UNSIGNED BIGINT NOT NULL\
      \, CONSTRAINT creation_unique UNIQUE(createBlockheight, tablename));"

createTableMutationTable :: BlockHandler SQLiteEnv ()
createTableMutationTable =
    callDb "createTableMutationTable" $ \db -> do
        exec_ db "CREATE TABLE IF NOT EXISTS VersionedTableMutation\
                 \(tablename TEXT NOT NULL\
                 \, blockheight UNSIGNED BIGINT NOT NULL\
                 \, CONSTRAINT mutation_unique UNIQUE(blockheight, tablename));"

createUserTable :: Utf8 -> BlockHeight -> BlockHandler SQLiteEnv ()
createUserTable tablename bh =
    callDb "createUserTable" $ \db -> do
        createVersionedTable tablename db
        exec' db insertstmt insertargs
  where
    insertstmt = "INSERT OR IGNORE INTO VersionedTableCreation VALUES (?,?)"
    insertargs =  [SText tablename, SInt (fromIntegral bh)]

createVersionedTable :: Utf8 -> Database -> IO ()
createVersionedTable tablename db = do
    exec_ db createtablestmt
    exec_ db indexcreationstmt
  where
    ixName = tablename <> "_ix"
    createtablestmt =
      "CREATE TABLE IF NOT EXISTS " <> tbl tablename <> " \
             \ (rowkey TEXT\
             \, txid UNSIGNED BIGINT NOT NULL\
             \, rowdata BLOB NOT NULL\
             \, UNIQUE (rowkey, txid));"
    indexcreationstmt =
        "CREATE INDEX IF NOT EXISTS " <> tbl ixName <> " ON " <> tbl tablename <> "(txid DESC);"

-- | Rewind the checkpoint in the current BlockHistory to the requested block
-- height and hash. This doesn't handle forks. The requested block hash must
-- exist in the history. Otherwise this function will fail.
--
-- /Precondition:/
--
-- For @handlePossibleRewind v c height parentHash@ the respective block for
-- @parentHash@ must be of blockHeight @height - 1@.
--
handlePossibleRewind
    :: HasCallStack
    => ChainwebVersion
    -> ChainId
    -> BlockHeight
        -- ^ The block height to which the check pointer is restored. This is the
        -- height off the block that is going to be validated.

    -> ParentHash
        -- ^ The parent of the block that is going to be validated. The height
        -- of the respective block is one less than the height provided in the
        -- previous argument.

    -> BlockHandler SQLiteEnv TxId
handlePossibleRewind v cid bRestore hsh = do
    bCurrent <- getBCurrentHeight
    checkHistoryInvariant (bCurrent + 1)
    case compare bRestore (bCurrent + 1) of
        GT -> internalError "handlePossibleRewind: Block_Restore invariant violation!"
        EQ -> newChildBlock bCurrent
        LT -> rewindBlock bRestore
  where

    -- The maximum block height that is stored in the block history.
    --
    getBCurrentHeight = do
        r <- callDb "handlePossibleRewind" $ \db ->
             qry_ db "SELECT max(blockheight) AS current_block_height \
                     \FROM BlockHistory;" [RInt]
        bh <- liftIO $ expectSingleRowCol "handlePossibleRewind: (block):" r >>= \case
            SInt x -> return x
            _ -> error "Chainweb.Pact.ChainwebPactDb.handlePossibleRewind.newChildBlock: failed to match SInt"
        return $! BlockHeight (fromIntegral bh)

    -- Check that @bRestore - 1@ exists in the BlockHistory. We expect to find
    -- exactly one block with hash @hsh@.
    --
    checkHistoryInvariant succOfCurrent = do
        -- enforce invariant that the history has
        -- (B_restore-1,H_parent).
        resultCount <- callDb "handlePossibleRewind" $ \db -> do
            qry db "SELECT COUNT(*) FROM BlockHistory WHERE blockheight = ? AND hash = ?;"
                   [ SInt $! fromIntegral $ pred bRestore
                   , SBlob (runPutS $ encodeBlockHash hsh) ]
                   [RInt]
                >>= expectSingleRowCol "handlePossibleRewind: (historyInvariant):"
        when (resultCount /= SInt 1) $
          internalError $ historyInvariantMessage resultCount
      where
        historyInvariantMessage (SInt entryCount)
            | entryCount < 0 = error "impossible"
            | entryCount == 0 && bRestore > succOfCurrent = futureRestorePointMessage
            | entryCount == 0 && bRestore <= succOfCurrent = missingBlockMessage
            | otherwise = rowCountErrorMessage entryCount
        historyInvariantMessage _ = error "impossible"

        missingBlockMessage :: T.Text
        missingBlockMessage = T.pack $
            printf "handlePossibleRewind: The checkpointer attempted to restore to block hash\
                \ %s at block height %d, which is not in the current block history of the\
                \ checkpointer at height %d."
                (blockHashToText hsh) (_height bRestore - 1) (_height succOfCurrent - 1)

        rowCountErrorMessage = T.pack .
            printf "At this blockheight/blockhash (%d, %s) in BlockHistoryTable, there are %d entries."
                (fromIntegral bRestore :: Int) (show hsh)

        futureRestorePointMessage :: Text
        futureRestorePointMessage = T.pack $
            printf "handlePossibleRewind: The checkpointer attempted to restore to block hash %s\
                \ at height %d, which is greater than the max entry in the block history of the\
                \ checkpointer at height %d."
                (blockHashToText hsh) (_height bRestore - 1) (_height succOfCurrent - 1)

    newChildBlock bCurrent = do
        assign bsBlockHeight bRestore
        r <- callDb "getting txid" $ \db ->
          expectSingleRowCol msg =<< qry db
              "SELECT endingtxid FROM BlockHistory WHERE blockheight = ?;"
              [SInt (fromIntegral bCurrent)]
              [RInt]
        txid <- case r of
            SInt x -> return x
            _ -> error "Chainweb.Pact.ChainwebPactDb.handlePossibleRewind.newChildBlock: failed to match SInt"
        assign bsTxId (fromIntegral txid)
        return $ fromIntegral txid
      where msg = "handlePossibleRewind: newChildBlock: error finding txid"

    rewindBlock bh = do
        assign bsBlockHeight bh
        endingtx <- getEndingTxId v cid bh
        tableMaintenanceRowsVersionedSystemTables endingtx
        callDb "rewindBlock" $ \db -> do
            droppedtbls <- dropTablesAtRewind bh db
            vacuumTablesAtRewind bh endingtx droppedtbls db
        deleteHistory bh
        assign bsTxId endingtx
        clearTxIndex
        return endingtx

dropTablesAtRewind :: BlockHeight -> Database -> IO (HashSet BS.ByteString)
dropTablesAtRewind bh db = do
    toDropTblNames <- qry db findTablesToDropStmt
                      [SInt (fromIntegral bh)] [RText]
    tbls <- fmap HashSet.fromList . forM toDropTblNames $ \case
        [SText tblname@(Utf8 tn)] -> do
            exec_ db $ "DROP TABLE IF EXISTS " <> tbl tblname
            return tn
        _ -> internalError rewindmsg
    exec' db
        "DELETE FROM VersionedTableCreation WHERE createBlockheight >= ?"
        [SInt (fromIntegral bh)]
    return tbls
  where findTablesToDropStmt =
          "SELECT tablename FROM VersionedTableCreation WHERE createBlockheight >= ?;"
        rewindmsg =
          "rewindBlock:\
          \ dropTablesAtRewind: \
          \Couldn't resolve the name of the table to drop."

vacuumTablesAtRewind :: BlockHeight -> TxId -> HashSet BS.ByteString -> Database -> IO ()
vacuumTablesAtRewind bh endingtx droppedtbls db = do
    let processMutatedTables ms = fmap HashSet.fromList . forM ms $ \case
          [SText (Utf8 tn)] -> return tn
          _ -> internalError "rewindBlock: vacuumTablesAtRewind: Couldn't resolve the name \
                             \of the table to possibly vacuum."
    mutatedTables <- qry db
        "SELECT DISTINCT tablename FROM VersionedTableMutation WHERE blockheight >= ?;"
      [SInt (fromIntegral bh)]
      [RText]
      >>= processMutatedTables
    let toVacuumTblNames = HashSet.difference mutatedTables droppedtbls
    forM_ toVacuumTblNames $ \tblname ->
        exec' db ("DELETE FROM " <> tbl (Utf8 tblname) <> " WHERE txid >= ?")
              [SInt $! fromIntegral endingtx]
    exec' db "DELETE FROM VersionedTableMutation WHERE blockheight >= ?;"
          [SInt (fromIntegral bh)]

tableMaintenanceRowsVersionedSystemTables :: TxId -> BlockHandler SQLiteEnv ()
tableMaintenanceRowsVersionedSystemTables endingtx = do
    callDb "tableMaintenanceRowsVersionedSystemTables" $ \db -> do
        exec' db "DELETE FROM [SYS:KeySets] WHERE txid >= ?" tx
        exec' db "DELETE FROM [SYS:Modules] WHERE txid >= ?" tx
        exec' db "DELETE FROM [SYS:Namespaces] WHERE txid >= ?" tx
        exec' db "DELETE FROM [SYS:Pacts] WHERE txid >= ?" tx
  where
    tx = [SInt $! fromIntegral endingtx]

deleteHistory :: BlockHeight -> BlockHandler SQLiteEnv ()
deleteHistory bh = do
    callDb "Deleting from BlockHistory, VersionHistory" $ \db -> do
        exec' db "DELETE FROM BlockHistory WHERE blockheight >= ?"
              [SInt (fromIntegral bh)]

initSchema :: BlockHandler SQLiteEnv ()
initSchema = do
    withSavepoint DbTransaction $ do
        createBlockHistoryTable
        createTableCreationTable
        createTableMutationTable
        createTransactionIndexTable
        create (domainTableName KeySets)
        create (domainTableName Modules)
        create (domainTableName Namespaces)
        create (domainTableName Pacts)
  where
    create tablename = do
        log "DDL" $ "initSchema: "  ++ (T.unpack . fromUtf8) tablename
        callDb "initSchema" $ createVersionedTable tablename

getEndingTxId :: ChainwebVersion -> ChainId -> BlockHeight -> BlockHandler SQLiteEnv TxId
getEndingTxId v cid bh = callDb "getEndingTxId" $ \db -> do
    if bh == genesisHeight v cid
      then return 0
      else
        qry db "SELECT endingtxid FROM BlockHistory where blockheight = ?"
            [SInt (fromIntegral $ pred bh)]
            [RInt]
          >>= fmap convertInt . expectSingleRowCol "endingtxid for block"
  where
    convertInt (SInt thing) = fromIntegral thing
    convertInt _ = error "impossible"

-- Careful doing this! It's expensive and for our use case, probably pointless.
-- We should reserve vacuuming for an offline process
vacuumDb :: BlockHandler SQLiteEnv ()
vacuumDb = callDb "vacuumDb" (`exec_` "VACUUM;")<|MERGE_RESOLUTION|>--- conflicted
+++ resolved
@@ -158,11 +158,7 @@
             then mzero
             -- we merge with (++) which should produce txids most-recent-first
             -- -- we care about the most recent update to this rowkey
-<<<<<<< HEAD
-            else MaybeT $ return $! ({-# SCC "lookupInPendingData" #-} decode $ fromStrict $ DL.head ddata)
-=======
             else MaybeT $ return $! decodeStrict' $ DL.head ddata
->>>>>>> 09b4dc65
 
     lookupInDb
         :: forall v . FromJSON v
@@ -177,11 +173,7 @@
                        $ \db -> qry db queryStmt [SText rowkey] [RBlob]
         case result of
             [] -> mzero
-<<<<<<< HEAD
-            [[SBlob a]] -> MaybeT $ return $! ({-# SCC "lookupInDb" #-} decode $ fromStrict a)
-=======
             [[SBlob a]] -> checkCache rowkey a
->>>>>>> 09b4dc65
             err -> internalError $
                      "doReadRow: Expected (at most) a single result, but got: " <>
                      T.pack (show err)
