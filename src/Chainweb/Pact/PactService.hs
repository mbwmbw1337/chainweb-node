{-# LANGUAGE BangPatterns #-}
{-# LANGUAGE FlexibleContexts #-}
{-# LANGUAGE FlexibleInstances #-}
{-# LANGUAGE LambdaCase #-}
{-# LANGUAGE OverloadedStrings #-}
{-# LANGUAGE RankNTypes #-}
{-# LANGUAGE RecordWildCards #-}
{-# LANGUAGE ScopedTypeVariables #-}
{-# LANGUAGE TypeFamilies #-}

-- |
-- Module: Chainweb.Pact.PactService
-- Copyright: Copyright © 2018,2019,2020 Kadena LLC.
-- License: See LICENSE file
-- Maintainers: Lars Kuhtz, Emily Pillmore, Stuart Popejoy
-- Stability: experimental
--
-- Pact service for Chainweb
--
module Chainweb.Pact.PactService
    ( initialPayloadState
    , execNewBlock
    , execValidateBlock
    , execTransactions
    , execLocal
    , execLookupPactTxs
    , execPreInsertCheckReq
    , execBlockTxHistory
    , execHistoricalLookup
    , execSyncToBlock
    , runPactService
    , runPactService'
    , execNewGenesisBlock
    , getGasModel
    ) where

import Control.Concurrent.Async
import Control.Concurrent.MVar
import Control.Exception (SomeAsyncException)
import Control.Lens
import Control.Monad
import Control.Monad.Catch
import Control.Monad.Reader
import Control.Monad.State.Strict

import qualified Data.Aeson as A
import Data.Default (def)
import qualified Data.DList as DL
import Data.Either
import Data.Foldable (toList)
import qualified Data.Map.Strict as M
import qualified Data.Set as S
import Data.Text (Text)
import qualified Data.Text as T
import Data.Vector (Vector)
import qualified Data.Vector as V

import System.IO

import Prelude hiding (lookup)

import qualified Pact.Gas as P
import Pact.Gas.Table
import qualified Pact.Interpreter as P
import qualified Pact.Types.ChainMeta as P
import qualified Pact.Types.Command as P
import qualified Pact.Types.Hash as P
import qualified Pact.Types.Logger as P
import qualified Pact.Types.Runtime as P
import qualified Pact.Types.SPV as P

import Chainweb.BlockHash
import Chainweb.BlockHeader
import Chainweb.BlockHeader.Genesis (genesisBlockHeader, genesisBlockPayload)
import Chainweb.BlockHeaderDB
import Chainweb.BlockHeight
import Chainweb.Logger
import Chainweb.Mempool.Mempool as Mempool
import Chainweb.Miner.Pact
import Chainweb.Pact.Backend.RelationalCheckpointer (withProdRelationalCheckpointer)
import Chainweb.Pact.Backend.Types
import Chainweb.Pact.PactService.ExecBlock
import Chainweb.Pact.PactService.Checkpointer
import Chainweb.Pact.Service.PactQueue (PactQueue, getNextRequest)
import Chainweb.Pact.Service.Types
import Chainweb.Pact.TransactionExec
import Chainweb.Pact.Types
import Chainweb.Payload
import Chainweb.Payload.PayloadStore
import Chainweb.Time
import Chainweb.Transaction
import Chainweb.TreeDB (lookupM)
import Chainweb.Utils hiding (check)
import Chainweb.Version
import Data.LogMessage
import Utils.Logging.Trace

<<<<<<< HEAD
initPactService
=======

runPactService
>>>>>>> aa369833
    :: Logger logger
    => CanReadablePayloadCas tbl
    => ChainwebVersion
    -> ChainId
    -> logger
    -> PactQueue
    -> MemPoolAccess
    -> BlockHeaderDb
    -> PayloadDb tbl
    -> SQLiteEnv
    -> PactServiceConfig
    -> IO ()
runPactService ver cid chainwebLogger reqQ mempoolAccess bhDb pdb sqlenv config =
    void $ runPactService' ver cid chainwebLogger bhDb pdb sqlenv config $ do
        initialPayloadState chainwebLogger mempoolAccess ver cid
        serviceRequests (logFunction chainwebLogger) mempoolAccess reqQ

runPactService'
    :: Logger logger
    => CanReadablePayloadCas tbl
    => ChainwebVersion
    -> ChainId
    -> logger
    -> BlockHeaderDb
    -> PayloadDb tbl
    -> SQLiteEnv
    -> PactServiceConfig
    -> PactServiceM tbl a
    -> IO (T2 a PactServiceState)
runPactService' ver cid chainwebLogger bhDb pdb sqlenv config act =
    withProdRelationalCheckpointer checkpointerLogger initialBlockState sqlenv cplogger ver cid $ \checkpointEnv -> do
        let !rs = readRewards
            !initialParentHeader = ParentHeader $ genesisBlockHeader ver cid
            !pse = PactServiceEnv
                    { _psMempoolAccess = Nothing
                    , _psCheckpointEnv = checkpointEnv
                    , _psPdb = pdb
                    , _psBlockHeaderDb = bhDb
                    , _psGasModel = getGasModel
                    , _psMinerRewards = rs
                    , _psReorgLimit = fromIntegral $ _pactReorgLimit config
                    , _psOnFatalError = defaultOnFatalError (logFunctionText chainwebLogger)
                    , _psVersion = ver
                    , _psValidateHashesOnReplay = _pactRevalidate config
                    , _psAllowReadsInLocal = _pactAllowReadsInLocal config
                    , _psIsBatch = False
                    , _psCheckpointerDepth = 0
                    , _psLogger = pactLogger
                    , _psGasLogger = gasLogger <$ guard (_pactLogGas config)
                    , _psLoggers = loggers
                    , _psBlockGasLimit = _pactBlockGasLimit config
                    }
            !pst = PactServiceState Nothing mempty initialParentHeader P.noSPVSupport
        runPactServiceM pst pse $ do

            -- If the latest header that is stored in the checkpointer was on an
            -- orphaned fork, there is no way to recover it in the call of
            -- 'initalPayloadState.readContracts'. We therefore rewind to the latest
            -- avaliable header in the block header database.
            --
            exitOnRewindLimitExceeded $ initializeLatestBlock (_pactUnlimitedInitialRewind config)
            act
  where
    initialBlockState = initBlockState (_pactModuleCacheLimit config) $ genesisHeight ver cid
    loggers = pactLoggers chainwebLogger
    cplogger = P.newLogger loggers $ P.LogName "Checkpointer"
    pactLogger = P.newLogger loggers $ P.LogName "PactService"
    gasLogger = P.newLogger loggers $ P.LogName "GasLogs"

<<<<<<< HEAD
initializeLatestBlock :: CanReadablePayloadCas tbl => Bool -> PactServiceM tbl ()
=======
    checkpointerLogger = addLabel ("sub-component", "checkpointer") chainwebLogger

initializeLatestBlock :: PayloadCasLookup cas => Bool -> PactServiceM cas ()
>>>>>>> aa369833
initializeLatestBlock unlimitedRewind = findLatestValidBlock >>= \case
    Nothing -> return ()
    Just b -> withBatch $ rewindTo initialRewindLimit (Just $ ParentHeader b)
  where
    initialRewindLimit = 1000 <$ guard (not unlimitedRewind)

initialPayloadState
    :: Logger logger
    => CanReadablePayloadCas tbl
    => logger
    -> MemPoolAccess
    -> ChainwebVersion
    -> ChainId
    -> PactServiceM tbl ()
initialPayloadState _ _ Test{} _ = pure ()
initialPayloadState _ _ TimedConsensus{} _ = pure ()
initialPayloadState _ _ PowConsensus{} _ = pure ()
initialPayloadState logger mpa v@TimedCPM{} cid =
    initializeCoinContract logger mpa v cid $ genesisBlockPayload v cid
initialPayloadState logger mpa v@FastTimedCPM{} cid =
    initializeCoinContract logger mpa v cid $ genesisBlockPayload v cid
initialPayloadState logger mpa v@Development cid =
    initializeCoinContract logger mpa v cid $ genesisBlockPayload v cid
initialPayloadState logger mpa v@Testnet04 cid =
    initializeCoinContract logger mpa v cid $ genesisBlockPayload v cid
initialPayloadState logger mpa v@Mainnet01 cid =
    initializeCoinContract logger mpa v cid $ genesisBlockPayload v cid

initializeCoinContract
    :: forall tbl logger. (CanReadablePayloadCas tbl, Logger logger)
    => logger
    -> MemPoolAccess
    -> ChainwebVersion
    -> ChainId
    -> PayloadWithOutputs
    -> PactServiceM tbl ()
initializeCoinContract _logger memPoolAccess v cid pwo = do
    cp <- getCheckpointer
    genesisExists <- liftIO
        $ _cpLookupBlockInCheckpointer cp (genesisHeight v cid, ghash)
    if genesisExists
      then readContracts
      else validateGenesis

  where
    validateGenesis = void $!
        execValidateBlock memPoolAccess genesisHeader inputPayloadData

    ghash :: BlockHash
    ghash = _blockHash genesisHeader

    inputPayloadData :: PayloadData
    inputPayloadData = payloadWithOutputsToPayloadData pwo

    genesisHeader :: BlockHeader
    genesisHeader = genesisBlockHeader v cid

    readContracts = withDiscardedBatch $ do
      parent <- syncParentHeader "initializeCoinContract.readContracts"
      withCheckpointerRewind Nothing (Just parent) "initializeCoinContract.readContracts" $ \(PactDbEnv' pdbenv) -> do
        PactServiceEnv{..} <- ask
        pd <- getTxContext def
        !mc <- liftIO $ readInitModules _psLogger pdbenv pd
        updateInitCache mc
        return $! Discard ()

-- | Lookup a block header.
--
-- The block header is expected to be either in the block header database or to
-- be the the currently stored '_psParentHeader'. The latter addresses the case
-- when a block has already been validate with 'execValidateBlock' but isn't (yet)
-- available in the block header database. If that's the case two things can
-- happen:
--
-- 1. the header becomes available before the next 'execValidateBlock' call, or
-- 2. the header gets orphaned and the next 'execValidateBlock' call would cause
--    a rewind to an ancestor, which is available in the db.
--
lookupBlockHeader :: BlockHash -> Text -> PactServiceM tbl BlockHeader
lookupBlockHeader bhash ctx = do
    ParentHeader cur <- use psParentHeader
    if (bhash == _blockHash cur)
      then return cur
      else do
        bhdb <- view psBlockHeaderDb
        liftIO $! lookupM bhdb bhash `catchAllSynchronous` \e ->
            throwM $ BlockHeaderLookupFailure $
                "failed lookup of parent header in " <> ctx <> ": " <> sshow e

-- | Loop forever, serving Pact execution requests and reponses from the queues
serviceRequests
    :: CanReadablePayloadCas tbl
    => LogFunction
    -> MemPoolAccess
    -> PactQueue
    -> PactServiceM tbl ()
serviceRequests logFn memPoolAccess reqQ = do
    logInfo "Starting service"
    go `finally` logInfo "Stopping service"
  where
    go = do
        logDebug "serviceRequests: wait"
        msg <- liftIO $ getNextRequest reqQ
        logDebug $ "serviceRequests: " <> sshow msg
        case msg of
            CloseMsg -> return ()
            LocalMsg LocalReq{..} -> do
                trace logFn "Chainweb.Pact.PactService.execLocal" () 0 $
                    tryOne "execLocal" _localResultVar $
                        execLocal _localRequest
                go
            NewBlockMsg NewBlockReq {..} -> do
                trace logFn "Chainweb.Pact.PactService.execNewBlock"
                    (_parentHeader _newBlockHeader) 1 $
                    tryOne "execNewBlock" _newResultVar $
                        execNewBlock memPoolAccess _newBlockHeader _newMiner
                go
            ValidateBlockMsg ValidateBlockReq {..} -> do
                trace logFn "Chainweb.Pact.PactService.execValidateBlock"
                    _valBlockHeader
                    (length (_payloadDataTransactions _valPayloadData)) $
                    tryOne "execValidateBlock" _valResultVar $
                        execValidateBlock memPoolAccess _valBlockHeader _valPayloadData
                go
            LookupPactTxsMsg (LookupPactTxsReq restorePoint txHashes resultVar) -> do
                trace logFn "Chainweb.Pact.PactService.execLookupPactTxs" ()
                    (length txHashes) $
                    tryOne "execLookupPactTxs" resultVar $
                        execLookupPactTxs restorePoint txHashes
                go
            PreInsertCheckMsg (PreInsertCheckReq txs resultVar) -> do
                trace logFn "Chainweb.Pact.PactService.execPreInsertCheckReq" ()
                    (length txs) $
                    tryOne "execPreInsertCheckReq" resultVar $
                        V.map (() <$) <$> execPreInsertCheckReq txs
                go
            BlockTxHistoryMsg (BlockTxHistoryReq bh d resultVar) -> do
                trace logFn "Chainweb.Pact.PactService.execBlockTxHistory" bh 1 $
                    tryOne "execBlockTxHistory" resultVar $
                        execBlockTxHistory bh d
                go
            HistoricalLookupMsg (HistoricalLookupReq bh d k resultVar) -> do
                trace logFn "Chainweb.Pact.PactService.execHistoricalLookup" bh 1 $
                    tryOne "execHistoricalLookup" resultVar $
                        execHistoricalLookup bh d k
                go
            SyncToBlockMsg SyncToBlockReq {..} -> do
                trace logFn "Chainweb.Pact.PactService.execSyncToBlock" _syncToBlockHeader 1 $
                    tryOne "syncToBlockBlock" _syncToResultVar $
                        execSyncToBlock _syncToBlockHeader
                go

    toPactInternalError e = Left $ PactInternalError $ T.pack $ show e

    tryOne
        :: String
        -> MVar (Either PactException a)
        -> PactServiceM tbl a
        -> PactServiceM tbl ()
    tryOne which mvar = tryOne' which mvar Right

    tryOne'
        :: String
        -> MVar (Either PactException b)
        -> (a -> Either PactException b)
        -> PactServiceM tbl a
        -> PactServiceM tbl ()
    tryOne' which mvar post m =
        (evalPactOnThread (post <$> m) >>= (liftIO . putMVar mvar))
        `catches`
            [ Handler $ \(e :: SomeAsyncException) -> do
                logWarn $ mconcat
                    [ "Received asynchronous exception running pact service ("
                    , which
                    , "): "
                    , show e
                    ]
                liftIO $ do
                    void $ tryPutMVar mvar $! toPactInternalError e
                    throwM e
            , Handler $ \(e :: SomeException) -> do
                logError $ mconcat
                    [ "Received exception running pact service ("
                    , which
                    , "): "
                    , show e
                    ]
                liftIO $ do
                    void $ tryPutMVar mvar $! toPactInternalError e
           ]
      where
        -- Pact turns AsyncExceptions into textual exceptions within
        -- PactInternalError. So there is no easy way for us to distinguish
        -- whether an exception originates from within pact or from the outside.
        --
        -- A common strategy to deal with this is to run the computation (pact)
        -- on a "hidden" internal thread. Lifting `forkIO` into a state
        -- monad is generally not thread-safe. It is fine to do here, since
        -- there is no concurrency. We use a thread here only to shield the
        -- computation from external exceptions.
        --
        -- This solution isn't bullet-proof and only meant as a temporary fix. A
        -- proper solution is to fix pact, to handle asynchronous exceptions
        -- gracefully.
        --
        -- No mask is needed here. Asynchronous exceptions are handled
        -- by the outer handlers and cause an abort. So no state is lost.
        --
        evalPactOnThread :: PactServiceM tbl a -> PactServiceM tbl a
        evalPactOnThread act = do
            e <- ask
            s <- get
            T2 r s' <- liftIO $
                withAsync (runPactServiceM s e act) wait
            put $! s'
            return $! r

-- | Performs a dry run of PactExecution's `buyGas` function for transactions being validated.
--
attemptBuyGas
    :: Miner
    -> PactDbEnv'
    -> Vector (Either InsertError ChainwebTransaction)
    -> PactServiceM tbl (Vector (Either InsertError ChainwebTransaction))
attemptBuyGas miner (PactDbEnv' dbEnv) txs = do
        mc <- getInitCache
        V.fromList . toList . sfst <$> V.foldM f (T2 mempty mc) txs
  where
    f (T2 dl mcache) cmd = do
        T2 mcache' !res <- runBuyGas dbEnv mcache cmd
        pure $! T2 (DL.snoc dl res) mcache'

    createGasEnv
        :: P.PactDbEnv db
        -> P.Command (P.Payload P.PublicMeta P.ParsedCode)
        -> P.GasPrice
        -> P.Gas
        -> PactServiceM tbl (TransactionEnv db)
    createGasEnv db cmd gp gl = do
        l <- P.newLogger <$> view psLoggers <*> pure "attemptBuyGas"

        pd <- getTxContext (publicMetaOf cmd)
        spv <- use psSpvSupport
        let ec = P.mkExecutionConfig
              [ P.FlagDisableModuleInstall
              , P.FlagDisableHistoryInTransactionalMode ]
        return $! TransactionEnv P.Transactional db l Nothing (ctxToPublicData pd) spv nid gp rk gl ec
      where
        !nid = networkIdOf cmd
        !rk = P.cmdToRequestKey cmd

    runBuyGas
        :: P.PactDbEnv a
        -> ModuleCache
        -> Either InsertError ChainwebTransaction
        -> PactServiceM tbl (T2 ModuleCache (Either InsertError ChainwebTransaction))
    runBuyGas _db mcache l@Left {} = return (T2 mcache l)
    runBuyGas db mcache (Right tx) = do
        let cmd = payloadObj <$> tx
            gasPrice = view cmdGasPrice cmd
            gasLimit = fromIntegral $ view cmdGasLimit cmd
            txst = TransactionState
                { _txCache = mcache
                , _txLogs = mempty
                , _txGasUsed = 0
                , _txGasId = Nothing
                , _txGasModel = P._geGasModel P.freeGasEnv
                }

        buyGasEnv <- createGasEnv db cmd gasPrice gasLimit

        cr <- liftIO
          $! P.catchesPactError
          $! execTransactionM buyGasEnv txst
          $! buyGas False cmd miner

        case cr of
            Left err -> return (T2 mcache (Left (InsertErrorBuyGas (T.pack $ show err))))
            Right t -> return (T2 (_txCache t) (Right tx))

data BlockFilling = BlockFilling
    { _bfState :: BlockFill
    , _bfSuccessPairs :: V.Vector (ChainwebTransaction,P.CommandResult [P.TxLog A.Value])
    , _bfFailures :: V.Vector GasPurchaseFailure
    }

-- | Note: The BlockHeader param here is the PARENT HEADER of the new
-- block-to-be
--
execNewBlock
    :: CanReadablePayloadCas tbl
    => MemPoolAccess
    -> ParentHeader
    -> Miner
    -> PactServiceM tbl PayloadWithOutputs
execNewBlock mpAccess parent miner = do
    updateMempool
    withDiscardedBatch $ do
      withCheckpointerRewind newblockRewindLimit (Just parent) "execNewBlock" doNewBlock
  where
    handleTimeout :: TxTimeout -> PactServiceM cas a
    handleTimeout (TxTimeout h) = do
      logError $ "execNewBlock: timed out on " <> sshow h
      liftIO $ mpaBadlistTx mpAccess (V.singleton h)
      throwM (TxTimeout h)

    -- This is intended to mitigate mining attempts during replay.
    -- In theory we shouldn't need to rewind much ever, but values
    -- less than this are failing in PactReplay test.
    newblockRewindLimit = Just 8

    getBlockTxs :: BlockFill -> PactServiceM tbl (Vector ChainwebTransaction)
    getBlockTxs bfState = do
      cp <- getCheckpointer
      psEnv <- ask
      logger <- view psLogger
      let validate bhi _bha txs = do

            let parentTime = ParentCreationTime $ _blockCreationTime $ _parentHeader parent
            results <- do
                let v = _chainwebVersion psEnv
                    cid = _chainId psEnv
                validateChainwebTxs logger v cid cp parentTime bhi txs return

            V.forM results $ \case
                Right _ -> return True
                Left _e -> return False

      liftIO $!
        mpaGetBlock mpAccess bfState validate (pHeight + 1) pHash (_parentHeader parent)

    doNewBlock pdbenv = do
        logInfo $ "execNewBlock: "
                <> " (parent height = " <> sshow pHeight <> ")"
                <> " (parent hash = " <> sshow pHash <> ")"

        blockGasLimit <- view psBlockGasLimit
        let initState = BlockFill blockGasLimit mempty 0

        let
            txTimeHeadroomFactor :: Double
            txTimeHeadroomFactor = 5
            -- 2.5 microseconds per unit gas
            txTimeLimit :: Micros
            txTimeLimit = round $ (2.5 * txTimeHeadroomFactor) * fromIntegral blockGasLimit

        -- Heuristic: limit fetches to count of 1000-gas txs in block.
        let fetchLimit = fromIntegral $ blockGasLimit `div` 1000

        newTrans <- getBlockTxs initState

        -- NEW BLOCK COINBASE: Reject bad coinbase, always use precompilation
        (Transactions pairs cb) <- execTransactions False miner newTrans
          (EnforceCoinbaseFailure True)
          (CoinbaseUsePrecompiled True)
          pdbenv
          Nothing
          (Just txTimeLimit) `catch` handleTimeout

        (BlockFilling _ successPairs failures) <-
          refill fetchLimit txTimeLimit pdbenv =<<
          foldM splitResults (incCount (BlockFilling initState mempty mempty)) pairs

        liftIO $ mpaBadlistTx mpAccess (V.map gasPurchaseFailureHash failures)

        let !pwo = toPayloadWithOutputs miner (Transactions successPairs cb)
        return $! Discard pwo

    refill fetchLimit txTimeLimit pdbenv unchanged@(BlockFilling bfState oldPairs oldFails) = do

      logDebug $ describeBF unchanged

      -- LOOP INVARIANT: limit absolute recursion count
      when (_bfCount bfState > fetchLimit) $
        throwM $ MempoolFillFailure $ "Refill fetch limit exceeded (" <> sshow fetchLimit <> ")"

      when (_bfGasLimit bfState < 0) $
          throwM $ MempoolFillFailure $ "Internal error, negative gas limit: " <> sshow bfState

      if _bfGasLimit bfState == 0 then pure unchanged else do

        newTrans <- getBlockTxs bfState
        if V.null newTrans then pure unchanged else do

          pairs <- execTransactionsOnly miner newTrans pdbenv (Just txTimeLimit) `catch` handleTimeout

          newFill@(BlockFilling newState newPairs newFails) <-
                foldM splitResults unchanged pairs

          -- LOOP INVARIANT: gas must not increase
          when (_bfGasLimit newState > _bfGasLimit bfState) $
              throwM $ MempoolFillFailure $ "Gas must not increase: " <> sshow (bfState,newState)

          let newSuccessCount = V.length newPairs - V.length oldPairs
              newFailCount = V.length newFails - V.length oldFails

          -- LOOP INVARIANT: gas must decrease ...
          if (_bfGasLimit newState < _bfGasLimit bfState)
              -- ... OR only non-zero failures were returned.
             || (newSuccessCount == 0  && newFailCount > 0)
              then refill fetchLimit txTimeLimit pdbenv (incCount newFill)
              else throwM $ MempoolFillFailure $ "Invariant failure: " <>
                   sshow (bfState,newState,V.length newTrans
                         ,V.length newPairs,V.length newFails)

    incCount b = b { _bfState = over bfCount succ (_bfState b) }

    describeBF (BlockFilling (BlockFill g _ c) good bad) =
      "Block fill: count=" <> sshow c <> ", gaslimit=" <> sshow g <> ", good=" <>
      sshow (length good) <> ", bad=" <> sshow (length bad)


    splitResults (BlockFilling (BlockFill g rks i) success fails) (t,r) = case r of
      Right cr -> enforceUnique rks (requestKeyToTransactionHash $ P._crReqKey cr) >>= \rks' ->
        -- Decrement actual gas used from block limit
        return $ BlockFilling (BlockFill (g - fromIntegral (P._crGas cr)) rks' i)
          (V.snoc success (t,cr)) fails
      Left f -> enforceUnique rks (gasPurchaseFailureHash f) >>= \rks' ->
        -- Gas buy failure adds failed request key to fail list only
        return $ BlockFilling (BlockFill g rks' i) success (V.snoc fails f)

    enforceUnique rks rk
      | S.member rk rks =
        throwM $ MempoolFillFailure $ "Duplicate transaction: " <> sshow rk
      | otherwise = return $ S.insert rk rks

    pHeight = _blockHeight $ _parentHeader parent
    pHash = _blockHash $ _parentHeader parent

    updateMempool = liftIO $ do
      mpaProcessFork mpAccess $ _parentHeader parent
      mpaSetLastHeader mpAccess $ _parentHeader parent


-- | only for use in generating genesis blocks in tools
--
execNewGenesisBlock
    :: CanReadablePayloadCas tbl
    => Miner
    -> Vector ChainwebTransaction
    -> PactServiceM tbl PayloadWithOutputs
execNewGenesisBlock miner newTrans = withDiscardedBatch $
    withCheckpointerRewind Nothing Nothing "execNewGenesisBlock" $ \pdbenv -> do

        -- NEW GENESIS COINBASE: Reject bad coinbase, use date rule for precompilation
        results <- execTransactions True miner newTrans
                   (EnforceCoinbaseFailure True)
                   (CoinbaseUsePrecompiled False) pdbenv Nothing Nothing
                   >>= throwOnGasFailure
        return $! Discard (toPayloadWithOutputs miner results)

execLocal
    :: CanReadablePayloadCas tbl
    => ChainwebTransaction
    -> PactServiceM tbl (P.CommandResult P.Hash)
execLocal cmd = withDiscardedBatch $ do
    PactServiceEnv{..} <- ask
    mc <- getInitCache
    pd <- getTxContext (publicMetaOf $! payloadObj <$> cmd)
    spv <- use psSpvSupport
    let execConfig = P.mkExecutionConfig $
            [ P.FlagAllowReadInLocal | _psAllowReadsInLocal ] ++
            enablePactEvents' pd ++
            enforceKeysetFormats' pd
        logger = P.newLogger _psLoggers "execLocal"
    withCurrentCheckpointer "execLocal" $ \(PactDbEnv' pdbenv) -> do
        r <- liftIO $
          applyLocal logger _psGasLogger pdbenv chainweb213GasModel pd spv cmd mc execConfig
        return $! Discard (toHashCommandResult r)

execSyncToBlock
    :: CanReadablePayloadCas tbl
    => BlockHeader
    -> PactServiceM tbl ()
execSyncToBlock hdr = rewindToIncremental Nothing (Just $ ParentHeader hdr)

-- | Validate a mined block. Execute the transactions in Pact again as
-- validation. Note: The BlockHeader here is the header of the block being
-- validated.
--
execValidateBlock
    :: CanReadablePayloadCas tbl
    => MemPoolAccess
    -> BlockHeader
    -> PayloadData
    -> PactServiceM tbl PayloadWithOutputs
execValidateBlock memPoolAccess currHeader plData = do
    -- The parent block header must be available in the block header database
    target <- getTarget
    psEnv <- ask
    let reorgLimit = fromIntegral $ view psReorgLimit psEnv
    T2 miner transactions <- exitOnRewindLimitExceeded $ withBatch $ do
        withCheckpointerRewind (Just reorgLimit) target "execValidateBlock" $ \pdbenv -> do
            !result <- execBlock currHeader plData pdbenv
            return $! Save currHeader result
    result <- either throwM return $!
        validateHashes currHeader plData miner transactions

    -- update mempool
    --
    -- Using the parent isn't optimal, since it doesn't delete the txs of
    -- `currHeader` from the set of pending tx. The reason for this is that the
    -- implementation 'mpaProcessFork' uses the chain database and at this point
    -- 'currHeader' is generally not yet available in the database. It would be
    -- possible to extract the txs from the result and remove them from the set
    -- of pending txs. However, that would add extra complexity and at little
    -- gain.
    --
    case target of
        Nothing -> return ()
        Just (ParentHeader p) -> liftIO $ do
            mpaProcessFork memPoolAccess p
            mpaSetLastHeader memPoolAccess p

    return result
  where
    getTarget
        | isGenesisBlockHeader currHeader = return Nothing
        | otherwise = Just . ParentHeader
            <$> lookupBlockHeader (_blockParent currHeader) "execValidateBlock"
                -- It is up to the user of pact service to guaranteed that this
                -- succeeds. If this fails it usually means that the block
                -- header database is corrupted.

execBlockTxHistory :: BlockHeader -> Domain' -> PactServiceM tbl BlockTxHistory
execBlockTxHistory bh (Domain' d) = do
  !cp <- getCheckpointer
  liftIO $ _cpGetBlockHistory cp bh d

execHistoricalLookup :: BlockHeader -> Domain' -> P.RowKey -> PactServiceM tbl (Maybe (P.TxLog A.Value))
execHistoricalLookup bh (Domain' d) k = do
  !cp <- getCheckpointer
  liftIO $ _cpGetHistoricalLookup cp bh d k

execPreInsertCheckReq
    :: CanReadablePayloadCas tbl
    => Vector ChainwebTransaction
    -> PactServiceM tbl (Vector (Either Mempool.InsertError ChainwebTransaction))
execPreInsertCheckReq txs = withDiscardedBatch $ do
    parent <- use psParentHeader
    let currHeight = succ $ _blockHeight $ _parentHeader parent
    psEnv <- ask
    psState <- get
    let parentTime = ParentCreationTime $ _blockCreationTime $ _parentHeader parent
    cp <- getCheckpointer
    logger <- view psLogger
    withCurrentCheckpointer "execPreInsertCheckReq" $ \pdb -> do
      let v = _chainwebVersion psEnv
          cid = _chainId psEnv
      liftIO $ fmap Discard $
        validateChainwebTxs logger v cid cp parentTime currHeight txs (runGas pdb psState psEnv)
  where
    runGas pdb pst penv ts =
        evalPactServiceM pst penv (attemptBuyGas noMiner pdb ts)

execLookupPactTxs
    :: CanReadablePayloadCas tbl
    => Rewind
    -> Vector P.PactHash
    -> PactServiceM tbl (Vector (Maybe (T2 BlockHeight BlockHash)))
execLookupPactTxs restorePoint txs
    | V.null txs = return mempty
    | otherwise = go
  where
    go = getCheckpointer >>= \(!cp) -> case restorePoint of
      NoRewind _ ->
        liftIO $! V.mapM (_cpLookupProcessedTx cp) txs
      DoRewind parent -> withDiscardedBatch $ do
        withCheckpointerRewind Nothing (Just $ ParentHeader parent) "lookupPactTxs" $ \_ ->
          liftIO $ Discard <$> V.mapM (_cpLookupProcessedTx cp) txs

-- | Modified table gas module with free module loads
--
freeModuleLoadGasModel :: P.GasModel
freeModuleLoadGasModel = modifiedGasModel
  where
    defGasModel = tableGasModel defaultGasConfig
    fullRunFunction = P.runGasModel defGasModel
    modifiedRunFunction name ga = case ga of
      P.GPostRead P.ReadModule {} -> 0
      _ -> fullRunFunction name ga
    modifiedGasModel = defGasModel { P.runGasModel = modifiedRunFunction }

chainweb213GasModel :: P.GasModel
chainweb213GasModel = modifiedGasModel
  where
    defGasModel = tableGasModel gasConfig
    unknownOperationPenalty = 1000000
    multiRowOperation = 40000
    gasConfig = defaultGasConfig { _gasCostConfig_primTable = updTable }
    updTable = M.union upd defaultGasTable
    upd = M.fromList
      [("keys",    multiRowOperation)
      ,("select",  multiRowOperation)
      ,("fold-db", multiRowOperation)
      ]
    fullRunFunction = P.runGasModel defGasModel
    modifiedRunFunction name ga = case ga of
      P.GPostRead P.ReadModule {} -> 0
      P.GUnreduced _ts -> case M.lookup name updTable of
        Just g -> g
        Nothing -> unknownOperationPenalty
      _ -> fullRunFunction name ga
    modifiedGasModel = defGasModel { P.runGasModel = modifiedRunFunction }


getGasModel :: TxContext -> P.GasModel
getGasModel ctx
    | chainweb213Pact (ctxVersion ctx) (ctxCurrentBlockHeight ctx) = chainweb213GasModel
    | otherwise = freeModuleLoadGasModel<|MERGE_RESOLUTION|>--- conflicted
+++ resolved
@@ -95,12 +95,7 @@
 import Data.LogMessage
 import Utils.Logging.Trace
 
-<<<<<<< HEAD
-initPactService
-=======
-
 runPactService
->>>>>>> aa369833
     :: Logger logger
     => CanReadablePayloadCas tbl
     => ChainwebVersion
@@ -170,13 +165,7 @@
     pactLogger = P.newLogger loggers $ P.LogName "PactService"
     gasLogger = P.newLogger loggers $ P.LogName "GasLogs"
 
-<<<<<<< HEAD
 initializeLatestBlock :: CanReadablePayloadCas tbl => Bool -> PactServiceM tbl ()
-=======
-    checkpointerLogger = addLabel ("sub-component", "checkpointer") chainwebLogger
-
-initializeLatestBlock :: PayloadCasLookup cas => Bool -> PactServiceM cas ()
->>>>>>> aa369833
 initializeLatestBlock unlimitedRewind = findLatestValidBlock >>= \case
     Nothing -> return ()
     Just b -> withBatch $ rewindTo initialRewindLimit (Just $ ParentHeader b)
