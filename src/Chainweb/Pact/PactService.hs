--- conflicted
+++ resolved
@@ -426,10 +426,6 @@
         ,("Miner", (A.toJSON prevMiner), (A.toJSON newMiner))
         ,("TransactionsHash", (A.toJSON prevTransactionsHash), (A.toJSON newTransactionsHash))
         ,("OutputsHash", (A.toJSON prevOutputsHash), (A.toJSON newOutputsHash))]
-<<<<<<< HEAD
-
-=======
->>>>>>> ea3c785f
 
 -- | Restore the checkpointer and prepare the execution of a block.
 --
