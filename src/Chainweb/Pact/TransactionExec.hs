--- conflicted
+++ resolved
@@ -157,15 +157,10 @@
       -- ^ initial gas used
     -> ModuleCache
       -- ^ cached module state
-<<<<<<< HEAD
-    -> IO (T2 (CommandResult [TxLogJson]) ModuleCache)
-applyCmd v logger gasLogger pdbenv miner gasModel txCtx spv cmd initialGas mcache0 =
-=======
     -> ApplyCmdExecutionContext
       -- ^ is this a local or send execution context?
-    -> IO (T2 (CommandResult [TxLog Value]) ModuleCache)
+    -> IO (T2 (CommandResult [TxLogJson]) ModuleCache)
 applyCmd v logger gasLogger pdbenv miner gasModel txCtx spv cmd initialGas mcache0 callCtx =
->>>>>>> 43e0c9df
     second _txCache <$!>
       runTransactionM cenv txst applyBuyGas
   where
