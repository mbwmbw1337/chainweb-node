{-# LANGUAGE BangPatterns #-}
{-# LANGUAGE DeriveAnyClass #-}
{-# LANGUAGE DeriveGeneric #-}
{-# LANGUAGE DerivingStrategies #-}
{-# LANGUAGE FlexibleContexts #-}
{-# LANGUAGE NumericUnderscores #-}
{-# LANGUAGE OverloadedStrings #-}
{-# LANGUAGE RankNTypes #-}
{-# LANGUAGE ScopedTypeVariables #-}
{-# LANGUAGE TypeApplications #-}

{-# OPTIONS_GHC -fno-warn-orphans #-}

------------------------------------------------------------------------------
-- | Mempool
--
-- The mempool contains an in-memory store of all of the pending transactions
-- that have been submitted by users for inclusion into blocks, and is
-- responsible for collecting the candidate transaction set when we prepare a
-- new block for mining.
--
-- The in-memory mempool implementation (see @InMem.hs@ and @InMemTypes.hs@)
-- contains three datasets:
--
-- 1. a priority search queue of pending transactions, keyed by pact
-- transaction hash, and (currently) ordered by gas price (descending) with
-- ties broken by gas limit (ascending). Basically -- we prefer highest bidder
-- first, and all else being equal, smaller transactions.
--
-- 2. a recent-modifications log, storing the last @k@ updates to the mempool.
-- This is in here so peers can sync with us by fetching starting with a
-- high-water mark, rather than having to go through a complete re-sync of all
-- transaction hashes.
--
-- Transaction lifecycle:
--
--   - a transaction is created and signed by a user, and sent (via the pact
--     @/send@ endpoint) to the mempool, using 'mempoolInsert'
--
--   - miner calls 'mempoolGetBlock', at which point the top transactions (up
--     to the gas limit) are run through the MempoolPreBlockCheck and discarded
--     if they fail
--
--   - the transaction makes it into a mined block
--
--   - consensus calls pact's @newBlock@ to create the next block; at this
--     point, the Consensus module processes the fork and: a) removes any
--     transactions that made it onto the winning fork so that they are no
--     longer considered for inclusion in blocks or gossiped, b) reintroduces
--     any transactions into the mempool that were on the losing fork but
--     didn't make it onto the winning one.
--
-- The mempool API is defined as a record-of-functions in 'MempoolBackend'.

module Chainweb.Mempool.Mempool
  ( GasLimit(..)
  , HashMeta(..)
  , HighwaterMark(..)
  , InsertError(..)
  , InsertType(..)
  , LookupResult(..)
  , MempoolBackend(..)
  , MempoolPreBlockCheck
  , MempoolTxId
  , MockTx(..)
  , ServerNonce
  , TransactionConfig(..)
  , TransactionHash(..)
  , TransactionMetadata(..)
  , ValidatedTransaction(..)
<<<<<<< HEAD
  , LookupResult(..)
  , MockTx(..)
  , ServerNonce
  , HighwaterMark(..)
  , InsertType(..)
  , InsertError(..)
  , HopCount
=======
>>>>>>> f7b48394

  , chainwebTestHashMeta
  , chainwebTestHasher
  , chainwebTransactionConfig
  , mockBlockGasLimit
  , mockCodec
  , mockEncode
  , noopMempool
  , noopMempoolPreBlockCheck

  -- ** Syncing types and primitives.
  , MempoolSyncHistory_(..)
  , MempoolSyncHistory
  , MempoolSyncHistoryTable

  , mkHighwaterMark
  , newMempoolSyncHistory
  , syncMempools
  , syncMempools'
<<<<<<< HEAD
  , mkHighwaterMark
  , mAXIMUM_HOP_COUNT
  , GasLimit(..)
=======
>>>>>>> f7b48394
  ) where
------------------------------------------------------------------------------
import Control.Concurrent.MVar
import Control.DeepSeq (NFData)
import Control.Exception
import Control.Lens hiding ((.=))
import Control.Monad (replicateM, unless, (<$!>))

import Crypto.Hash (hash)
import Crypto.Hash.Algorithms (SHA512t_256)

import Data.Aeson
import Data.Bits (bit, shiftL, shiftR, (.&.))
import Data.ByteArray (convert)
import Data.Bytes.Get
import Data.Bytes.Put
import qualified Data.ByteString.Base64.URL as B64
import Data.ByteString.Char8 (ByteString)
import qualified Data.ByteString.Char8 as B
import qualified Data.ByteString.Short as SB
import Data.Decimal (Decimal, DecimalRaw(..))
import Data.Foldable (traverse_)
import Data.Function (on)
import Data.Hashable (Hashable(hashWithSalt))
import Data.HashMap.Strict (HashMap)
import qualified Data.HashMap.Strict as HashMap
import Data.HashSet (HashSet)
import qualified Data.HashSet as HashSet
import Data.Int (Int64)
import Data.IORef
import Data.List (unfoldr)
import Data.Maybe (fromMaybe)
import Data.Ord
import Data.Text (Text)
import qualified Data.Text as T
import Data.Tuple.Strict (T2(..))
import Data.Typeable
import Data.Vector (Vector)
import qualified Data.Vector as V
import qualified Data.Vector.Algorithms.Tim as TimSort
import Data.Word
import GHC.Generics
import Prelude hiding (log)

-- internal modules

import Pact.Parse (ParsedDecimal(..), ParsedInteger(..))
import Pact.Types.ChainMeta (TTLSeconds(..), TxCreationTime(..))
import Pact.Types.Command
import Pact.Types.Gas (GasLimit(..), GasPrice(..))
import qualified Pact.Types.Hash as H
import System.LogLevel

import Chainweb.BlockHash
import Chainweb.BlockHeight
import Chainweb.Time
    (Micros(..), Time(..), TimeSpan(..), getCurrentTimeIntegral)
import qualified Chainweb.Time as Time
import Chainweb.Transaction
import Chainweb.Utils
import Data.LogMessage (LogFunctionText)
import P2P.Peer (PeerInfo)

------------------------------------------------------------------------------
data LookupResult t = Missing
                    | Pending { _lookupResultTx :: !t
                              , _lookupResultHops :: !(Maybe Word) }
  deriving (Show, Generic)
  deriving anyclass (NFData)

instance Functor LookupResult where
    fmap _ Missing = Missing
    fmap f (Pending x h) = let !x' = f x in Pending x' h

instance Foldable LookupResult where
    foldr f seed t = case t of
                       Missing -> seed
                       (Pending x _) -> f x seed

instance Traversable LookupResult where
    traverse f t = case t of
                     Missing -> pure Missing
                     (Pending x h) -> Pending <$> f x <*> pure h

instance (FromJSON t) => FromJSON (LookupResult t) where
    parseJSON = withObject "LookupResult" $ \o -> do
        tag <- o .: "tag"
        if tag == ("Missing" :: Text)
          then return Missing
          else Pending <$!> o .: "contents"
                       <*> o .:? "hops"

instance (ToJSON t) => ToJSON (LookupResult t) where
    toEncoding o =
        pairs $ case o of
                  Missing -> "tag" .= ("Missing" :: Text)
                  Pending tx hops -> "tag" .= ("Pending" :: Text)
                                     <> "contents" .= tx
                                     <> case hops of Nothing -> mempty
                                                     Just x -> "hops" .= x

------------------------------------------------------------------------------
type MempoolPreBlockCheck t = BlockHeight -> BlockHash -> Vector t -> IO (Vector Bool)

------------------------------------------------------------------------------
-- | Mempool operates over a transaction type @t@. Mempool needs several
-- functions on @t@, e.g. \"how do you encode and decode @t@ over the wire?\"
-- and \"how is @t@ hashed?\". This information is passed to mempool in a
-- 'TransactionConfig'.
data TransactionConfig t = TransactionConfig {
    -- | converting transactions to/from bytestring. Note: the generated
    -- bytestring is currently expected to be valid utf8 so that it can be
    -- safely JSON-encoded by servant (we should revisit this)
    txCodec :: {-# UNPACK #-} !(Codec t)

    -- | hash function to use when making transaction hashes.
  , txHasher :: t -> TransactionHash

    -- | hash function metadata. Currently informational only -- for future use.
  , txHashMeta :: {-# UNPACK #-} !HashMeta

    -- | getter for the transaction gas price.
  , txGasPrice :: t -> GasPrice

    -- | getter for transaction gas limit.
  , txGasLimit :: t -> GasLimit

    -- | getter for transaction metadata (creation and expiry timestamps)
  , txMetadata :: t -> TransactionMetadata
  }

------------------------------------------------------------------------------
type MempoolTxId = Int64
type ServerNonce = Int
newtype HighwaterMark = HighwaterMark { _unHwMark :: T2 ServerNonce MempoolTxId }
  deriving (Show, Eq, Ord, Typeable, Generic)

mkHighwaterMark :: ServerNonce -> MempoolTxId -> HighwaterMark
mkHighwaterMark a b = HighwaterMark $! T2 a b

instance FromJSON HighwaterMark where
    parseJSON v = do
        (a, b) <- parseJSON v
        return $! mkHighwaterMark a b

instance ToJSON HighwaterMark where
    toEncoding (HighwaterMark (T2 a b)) = toEncoding (a, b)
    toJSON (HighwaterMark (T2 a b)) = toJSON (a, b)

data InsertType = CheckedInsert | UncheckedInsert
  deriving (Show, Eq)

data PeerSyncHistory = PeerSyncHistory {
    _histOurMark :: HighwaterMark
  , _histTheirMark :: HighwaterMark
  , _histTime :: Time Micros
}

type MempoolSyncHistoryTable = HashMap PeerInfo PeerSyncHistory
data MempoolSyncHistory_ = MempoolSyncHistory_ {
    _histTable :: MempoolSyncHistoryTable
  , _histOperationCount :: IORef Int
}
type MempoolSyncHistory = MVar MempoolSyncHistory_

newMempoolSyncHistory :: IO MempoolSyncHistory
newMempoolSyncHistory = do
    ref <- newIORef 0
    newMVar $ MempoolSyncHistory_ mempty ref

fetchMempoolSyncHistory :: MempoolSyncHistory -> PeerInfo -> IO (Maybe PeerSyncHistory)
fetchMempoolSyncHistory tabMV peer = withMVar tabMV $ \tab -> do
    let !hm = _histTable tab
    return $ HashMap.lookup peer hm

-- | How frequently to purge the peers table (in # of update operations).
-- TODO: make configurable?
syncHistoryPurgeCount :: Int
syncHistoryPurgeCount = 2047

-- | How many peers to remember? Note that we may retain more peers than this
-- in the local table since they are only cleared every
-- syncHistoryPurgeCount times a peer entry is updated.
syncHistoryPeersToRemember :: Int
syncHistoryPeersToRemember = 4096

purgeOldSyncHistory :: MempoolSyncHistoryTable -> IO MempoolSyncHistoryTable
purgeOldSyncHistory tab = do
    mvec <- V.unsafeThaw $ V.fromList $ HashMap.toList tab
    TimSort.sortBy comparator mvec
    v <- V.take syncHistoryPeersToRemember <$> V.unsafeFreeze mvec
    return $! HashMap.fromList $ V.toList v
  where
    -- reverse-comparison on time, i.e. newest-first
    comparator = flip (compare `on` (_histTime  . snd))

updateSyncHistory :: MempoolSyncHistory -> PeerInfo -> HighwaterMark -> HighwaterMark -> IO ()
updateSyncHistory mv peer ourHwMark theirHwMark =
    modifyMVar mv $ \ght -> do
        let !countRef = _histOperationCount ght
        !count <- readIORef countRef
        -- update count; every K iterations we'll purge the table
        tab <- if (count >= syncHistoryPurgeCount)
                 then do
                   writeIORef countRef 0
                   purgeOldSyncHistory $ _histTable ght
                 else do
                   writeIORef countRef $! count + 1
                   return $! _histTable ght
        !now <- getCurrentTimeIntegral
        let !entry = PeerSyncHistory ourHwMark theirHwMark now
        let !tab' = HashMap.insert peer entry tab
        let !newGHT = MempoolSyncHistory_ tab' countRef
        return (newGHT, ())

data InsertError = InsertErrorDuplicate
                 | InsertErrorInvalidTime
                 | InsertErrorOversized GasLimit
                 | InsertErrorBadlisted
                 | InsertErrorMetadataMismatch
                 | InsertErrorTransactionsDisabled
                 | InsertErrorBuyGas Text
                 | InsertErrorCompilationFailed Text
                 | InsertErrorOther Text
  deriving (Generic, Eq, NFData)

instance Show InsertError
  where
    show InsertErrorDuplicate = "Transaction already exists on chain"
    show InsertErrorInvalidTime = "Transaction time is invalid or TTL is expired"
    show (InsertErrorOversized (GasLimit l)) = "Transaction gas limit exceeds block gas limit (" <> show l <> ")"
    show InsertErrorBadlisted =
        "Transaction is badlisted because it previously failed to validate."
    show InsertErrorMetadataMismatch =
        "Transaction metadata (chain id, chainweb version) conflicts with this \
        \endpoint"
    show InsertErrorTransactionsDisabled = "Transactions are disabled until 2019 Dec 5"
    show (InsertErrorBuyGas msg) = "Attempt to buy gas failed with: " <> T.unpack msg
    show (InsertErrorCompilationFailed msg) = "Transaction compilation failed: " <> T.unpack msg
    show (InsertErrorOther m) = "insert error: " <> T.unpack m

instance Exception InsertError

-- | Maximum hop count for regossip.
mAXIMUM_HOP_COUNT :: Word
mAXIMUM_HOP_COUNT = 6         -- TODO: config knob goes here
type HopCount = Word

------------------------------------------------------------------------------
-- | Mempool backend API. Here @t@ is the transaction payload type.
data MempoolBackend t = MempoolBackend {
    mempoolTxConfig :: {-# UNPACK #-} !(TransactionConfig t)

    -- | Returns true if the given transaction hash is known to this mempool.
  , mempoolMember :: Vector TransactionHash -> IO (Vector Bool)

    -- | Lookup transactions in the pending queue by hash.
  , mempoolLookup :: Vector TransactionHash -> IO (Vector (LookupResult t))

    -- | Insert the given transactions into the mempool.
  , mempoolInsert :: InsertType      -- run pre-gossip check? Ignored at remote pools.
                  -> Vector (t, HopCount)
                  -> IO ()

    -- | Perform the pre-insert check for the given transactions. Short-circuits
    -- on the first Transaction that fails.
  , mempoolInsertCheck :: Vector t -> IO (Either (T2 TransactionHash InsertError) ())

    -- | Remove the given hashes from the pending set.
  , mempoolMarkValidated :: Vector t -> IO ()

    -- | Mark a transaction as bad.
  , mempoolAddToBadList :: TransactionHash -> IO ()

    -- | Returns 'True' if the transaction is badlisted.
  , mempoolCheckBadList :: Vector TransactionHash -> IO (Vector Bool)

    -- | given maximum block size, produce a candidate block of transactions
    -- for mining.
    --
  , mempoolGetBlock
      :: MempoolPreBlockCheck t -> BlockHeight -> BlockHash -> IO (Vector t)

    -- | Discard any expired transactions.
  , mempoolPrune :: IO ()

    -- | given a previous high-water mark and a chunk callback function, loops
    -- through the pending candidate transactions and supplies the hashes to
    -- the callback in chunks. No ordering of hashes is presupposed. Returns
    -- the remote high-water mark.
  , mempoolGetPendingTransactions
      :: Maybe HighwaterMark                -- previous high-water mark, if any
      -> (Vector TransactionHash -> IO ())  -- chunk callback
      -> IO HighwaterMark                   -- returns remote high water mark

  -- | A hook to clear the mempool. Intended only for the in-mem backend and
  -- only for testing.
  , mempoolClear :: IO ()
}

noopMempoolPreBlockCheck :: MempoolPreBlockCheck t
noopMempoolPreBlockCheck _ _ v = return $! V.replicate (V.length v) True

noopMempool :: IO (MempoolBackend t)
noopMempool = do
  return $ MempoolBackend
    { mempoolTxConfig = txcfg
    , mempoolMember = noopMember
    , mempoolLookup = noopLookup
    , mempoolInsert = noopInsert
    , mempoolInsertCheck = noopInsertCheck
    , mempoolMarkValidated = noopMV
    , mempoolAddToBadList = noopAddToBadList
    , mempoolCheckBadList = noopCheckBadList
    , mempoolGetBlock = noopGetBlock
    , mempoolPrune = return ()
    , mempoolGetPendingTransactions = noopGetPending
    , mempoolClear = noopClear
    }
  where
    noopCodec = Codec (const "") (const $ Left "unimplemented")
    noopHasher = const $ chainwebTestHasher "noopMempool"
    noopHashMeta = chainwebTestHashMeta
    noopGasPrice = const 0
    noopSize = const 1
    noopMeta = const $ TransactionMetadata Time.minTime Time.maxTime
    txcfg = TransactionConfig noopCodec noopHasher noopHashMeta noopGasPrice noopSize
                              noopMeta
    noopMember v = return $ V.replicate (V.length v) False
    noopLookup v = return $ V.replicate (V.length v) Missing
    noopInsert = const $ const $ return ()
    noopInsertCheck _ = fail "unsupported"
    noopMV = const $ return ()
    noopAddToBadList = const $ return ()
    noopCheckBadList v = return $ V.replicate (V.length v) False
    noopGetBlock _ _ _ = return V.empty
    noopGetPending = const $ const $ return (mkHighwaterMark 0 0)
    noopClear = return ()


------------------------------------------------------------------------------
chainwebTransactionConfig :: TransactionConfig ChainwebTransaction
chainwebTransactionConfig = TransactionConfig chainwebPayloadCodec
    commandHash
    chainwebTestHashMeta
    getGasPrice
    getGasLimit
    txmeta

  where
    getGasPrice = gasPriceOf . fmap payloadObj
    getGasLimit = gasLimitOf . fmap payloadObj
    getTimeToLive = timeToLiveOf . fmap payloadObj
    getCreationTime = creationTimeOf . fmap payloadObj
    commandHash c = let (H.Hash !h) = H.toUntypedHash $ _cmdHash c
                    in TransactionHash $! SB.toShort $ h
    txmeta t =
        TransactionMetadata
        (toMicros ct)
        (toMicros $ ct + min maxDuration ttl)
      where
        (TxCreationTime ct) = getCreationTime t
        toMicros = Time . TimeSpan . Micros . fromIntegral . (1000000 *)
        (TTLSeconds ttl) = getTimeToLive t
        maxDuration = 2 * 24 * 60 * 60 + 1

------------------------------------------------------------------------------
data SyncState = SyncState {
    _syncCount :: {-# UNPACK #-} !Int64
  , _syncMissing :: ![Vector TransactionHash]
  , _syncPresent :: !(HashSet TransactionHash)
  , _syncTooMany :: !Bool
  }

-- | Pulls any missing pending transactions from a remote mempool.
--
-- The sync procedure:
--
--   1. get the list of pending transactions from their side since the last
--   time we synced (or all of them, on first contact)
--
--   2. lookup any hashes that are missing, and insert them into local
--
--   3. get the list of transactions from our side since the last time we
--   synced (or all of them, if never) and send them if we're not sure if
--   remote has them.
--
-- Loops until killed, or until the underlying mempool connection throws an
-- exception.
--
syncMempools'
    :: Show t
    => LogFunctionText
    -> MempoolSyncHistory
    -> PeerInfo
    -> Int
        -- ^ polling interval in microseconds
    -> MempoolBackend t
        -- ^ local mempool
    -> MempoolBackend t
        -- ^ remote mempool
    -> IO ()
syncMempools' log0 syncHistoryState peer us localMempool remoteMempool = sync
  where
    maxCnt = 5000
        -- don't pull more than this many new transactions from a single peer in
        -- a session.
        --
        -- TODO: replace this with a token bucket scheme

    -- This function is called for each chunk of pending hashes in the the remote mempool.
    --
    -- The 'SyncState' collects
    -- * the total count of hashes that are missing from the local pool,
    -- * chunks of hashes that are missing from the local pool,
    -- * the set of hashes that is available locally but missing from the remote pool, and
    -- * whether there are @tooMany@ missing hashes.
    --
    -- When we already collected @tooMany@ missing hashes we stop updating the sync state
    --
    -- TODO: would it help if 'mempoolGetPendingTransactions' would provide an option for early
    -- termination in case we got @tooMany@ missing hashes?
    --
    syncChunk syncState hashes = do
        (SyncState cnt chunks remoteHashes tooMany) <- readIORef syncState

        -- If there are too many missing hashes we stop collecting
        --
        unless tooMany $ do

            -- Collect remote hashes that are missing from the local pool
            res <- (`V.zip` hashes) <$> mempoolMember localMempool hashes
            let !newMissing = V.map snd $ V.filter (not . fst) res
            let !newMissingCnt = V.length newMissing

            -- Collect set of all remote hashes
            let !remoteHashes' = V.foldl' (flip HashSet.insert) remoteHashes hashes

            -- Count number of missing hashes and decide if there @tooMany@
            let !newCnt = cnt + fromIntegral newMissingCnt
            let !tooMany' = newCnt >= maxCnt

            -- Update the SyncState
            writeIORef syncState $!
                if tooMany'
                    then SyncState cnt chunks remoteHashes True
                    else SyncState newCnt (newMissing : chunks) remoteHashes' False

    fromPending (Pending t h) = (t, fromMaybe mAXIMUM_HOP_COUNT h)
    fromPending _ = error "impossible"

    isPending (Pending _ _) = True
    isPending _ = False

    fetchMissing chunk = do
        res <- mempoolLookup remoteMempool chunk
        let !newTxs = V.map fromPending $ V.filter isPending res
        mempoolInsert localMempool CheckedInsert newTxs

    deb :: Text -> IO ()
    deb = log0 Debug

    sync = finally initialSync (deb "sync exiting")

    initialSync = do
        mHistory <- fetchMempoolSyncHistory syncHistoryState peer
        let ourHwMark = fmap _histOurMark mHistory
        let theirHwMark = fmap _histOurMark mHistory
        goSync ourHwMark theirHwMark

    goSync !localHw !remoteHw = do
        deb "Get new pending hashes from remote"
        (numMissingFromLocal, missingChunks, remoteHashes, remoteHw') <-
            fetchSince remoteHw
        deb $ T.concat
            [ "sync: "
            , sshow numMissingFromLocal
            , " new remote hashes to fetch"
            ]
        traverse_ fetchMissing missingChunks
        (numPushed, !localHw') <- push localHw remoteHashes
        deb $ "pushed " <> sshow numPushed <> " transactions to remote."
        updateSyncHistory syncHistoryState peer localHw' remoteHw'

        -- TODO: do we really need to loop here?
        approximateThreadDelay us
        goSync (Just localHw') (Just remoteHw')

    -- get pending hashes from remote since the given (optional) high water mark
    fetchSince oldRemoteHw = do
        -- Intialize and collect SyncState
        let emptySyncState = SyncState 0 [] HashSet.empty False
        syncState <- newIORef emptySyncState
        remoteHw <- mempoolGetPendingTransactions remoteMempool oldRemoteHw $
                    syncChunk syncState
        (SyncState numMissingFromLocal missingChunks remoteHashes _) <-
            readIORef syncState
        -- immediately destroy ioref contents to assist GC
        writeIORef syncState emptySyncState
        return (numMissingFromLocal, missingChunks, remoteHashes, remoteHw)

    -- Push transactions that are available locally but are possibly missing
    -- to the remote pool.
    --
    push ourHw0 remoteHashes = do
        ref <- newIORef 0
        ourHw <- mempoolGetPendingTransactions localMempool ourHw0 $ \chunk -> do
            let chunk' = V.filter (not . flip HashSet.member remoteHashes) chunk
            unless (V.null chunk') $ do
                sendChunk chunk'
                modifyIORef' ref (+ V.length chunk')
        numPushed <- readIORef ref
        return (numPushed, ourHw)

    -- Send a chunk of tranactions to the remote pool.
    --
    sendChunk chunk = do
        v <- (V.map fromPending . V.filter isPending) <$> mempoolLookup localMempool chunk
        unless (V.null v) $ mempoolInsert remoteMempool CheckedInsert v


syncMempools
    :: Show t
    => LogFunctionText
    -> MempoolSyncHistory
    -> PeerInfo
    -> Int                  -- ^ polling interval in microseconds
    -> MempoolBackend t     -- ^ local mempool
    -> MempoolBackend t     -- ^ remote mempool
    -> IO ()
syncMempools log state peer us localMempool remoteMempool =
    syncMempools' log state peer us localMempool remoteMempool

------------------------------------------------------------------------------
-- | Raw/unencoded transaction hashes.
--
-- TODO: production versions of this kind of DB should salt with a
-- runtime-generated constant to avoid collision attacks; see the \"hashing and
-- security\" section of the hashable docs.
newtype TransactionHash = TransactionHash { unTransactionHash :: SB.ShortByteString }
  deriving stock (Read, Eq, Ord, Generic)
  deriving anyclass (NFData)

instance Show TransactionHash where
    show = T.unpack . encodeToText

instance Hashable TransactionHash where
  hashWithSalt s (TransactionHash h) = hashWithSalt s (hashCode :: Int)
    where
      hashCode = either error id $ runGetS (fromIntegral <$> getWord64host) (B.take 8 $ SB.fromShort h)
  {-# INLINE hashWithSalt #-}

instance ToJSON TransactionHash where
  toJSON (TransactionHash x) = toJSON $! encodeB64UrlNoPaddingText $ SB.fromShort x
instance FromJSON TransactionHash where
  parseJSON = withText "TransactionHash" (either (fail . show) return . p)
    where
      p :: Text -> Either SomeException TransactionHash
      !p = (TransactionHash . SB.toShort <$>) . decodeB64UrlNoPaddingText

instance HasTextRepresentation TransactionHash where
  toText (TransactionHash th) = encodeB64UrlNoPaddingText $ SB.fromShort th
  fromText = (TransactionHash . SB.toShort <$>) . decodeB64UrlNoPaddingText

------------------------------------------------------------------------------
data TransactionMetadata = TransactionMetadata {
    txMetaCreationTime :: {-# UNPACK #-} !(Time Micros)
  , txMetaExpiryTime :: {-# UNPACK #-} !(Time Micros)
  } deriving (Eq, Ord, Show, Generic)
    deriving anyclass (FromJSON, ToJSON, NFData)


------------------------------------------------------------------------------
-- | Mempools will check these values match in APIs
data HashMeta = HashMeta {
    hashmetaName :: {-# UNPACK #-} !Text
  , hashmetaLenBytes :: {-# UNPACK #-} !Int
}

chainwebTestHasher :: ByteString -> TransactionHash
chainwebTestHasher s = let !b = SB.toShort $ convert $ hash @_ @SHA512t_256 $ "TEST" <> s
                       in TransactionHash b

chainwebTestHashMeta :: HashMeta
chainwebTestHashMeta = HashMeta "chainweb-sha512-256" 32

data ValidatedTransaction t = ValidatedTransaction
    { validatedHeight :: {-# UNPACK #-} !BlockHeight
    , validatedHash :: {-# UNPACK #-} !BlockHash
    , validatedTransaction :: !t
    }
  deriving (Show, Generic)
  deriving anyclass (ToJSON, FromJSON, NFData) -- TODO: a handwritten instance


------------------------------------------------------------------------------
-- | Mempool only cares about a few projected values from the transaction type
-- (gas price, gas limit, hash, metadata), so our mock transaction type will only
-- contain these (plus a nonce)
data MockTx = MockTx {
    mockNonce :: {-# UNPACK #-} !Int64
  , mockGasPrice :: {-# UNPACK #-} !GasPrice
  , mockGasLimit :: !GasLimit
  , mockMeta :: {-# UNPACK #-} !TransactionMetadata
  } deriving (Eq, Ord, Show, Generic)
    deriving anyclass (FromJSON, ToJSON, NFData)


mockBlockGasLimit :: GasLimit
mockBlockGasLimit = 100_000_000


-- | A codec for transactions when sending them over the wire.
mockCodec :: Codec MockTx
mockCodec = Codec mockEncode mockDecode


mockEncode :: MockTx -> ByteString
mockEncode (MockTx nonce (GasPrice (ParsedDecimal price)) limit meta) =
  B64.encode $
  runPutS $ do
    putWord64le $ fromIntegral nonce
    putDecimal price
    putWord64le $ fromIntegral limit
    Time.encodeTime $ txMetaCreationTime meta
    Time.encodeTime $ txMetaExpiryTime meta


putDecimal :: MonadPut m => Decimal -> m ()
putDecimal (Decimal places mantissa) = do
    putWord8 places
    putWord8 $ if mantissa >= 0 then 0 else 1
    let ws = toWordList $ if mantissa >= 0 then mantissa else -mantissa
    putWord16le $ fromIntegral $ length ws
    mapM_ putWord64le ws
  where
    toWordList = unfoldr $
                 \d -> if d == 0
                         then Nothing
                         else let !a  = fromIntegral (d .&. (bit 64 - 1))
                                  !d' = d `shiftR` 64
                              in Just (a, d')


getDecimal :: MonadGet m => m Decimal
getDecimal = do
    !places <- getWord8
    !negative <- getWord8
    numWords <- fromIntegral <$> getWord16le
    mantissaWords <- replicateM numWords getWord64le
    let (!mantissa, _) = foldl go (0,0) mantissaWords
    return $! Decimal places (if negative == 0 then mantissa else -mantissa)
  where
    go :: (Integer, Int) -> Word64 -> (Integer, Int)
    go (!soFar, !shiftVal) !next =
        let !i = toInteger next + soFar `shiftL` shiftVal
            !s = shiftVal + 64
        in (i, s)


mockDecode :: ByteString -> Either String MockTx
mockDecode s = do
    s' <- B64.decode s
    runGetS (MockTx <$> getI64 <*> getPrice <*> getGL <*> getMeta) s'
  where
    getPrice = GasPrice . ParsedDecimal <$> getDecimal
    getGL = GasLimit . ParsedInteger . fromIntegral <$> getWord64le
    getI64 = fromIntegral <$> getWord64le
    getMeta = TransactionMetadata <$> Time.decodeTime <*> Time.decodeTime<|MERGE_RESOLUTION|>--- conflicted
+++ resolved
@@ -56,6 +56,7 @@
   ( GasLimit(..)
   , HashMeta(..)
   , HighwaterMark(..)
+  , HopCount
   , InsertError(..)
   , InsertType(..)
   , LookupResult(..)
@@ -68,16 +69,6 @@
   , TransactionHash(..)
   , TransactionMetadata(..)
   , ValidatedTransaction(..)
-<<<<<<< HEAD
-  , LookupResult(..)
-  , MockTx(..)
-  , ServerNonce
-  , HighwaterMark(..)
-  , InsertType(..)
-  , InsertError(..)
-  , HopCount
-=======
->>>>>>> f7b48394
 
   , chainwebTestHashMeta
   , chainwebTestHasher
@@ -87,6 +78,7 @@
   , mockEncode
   , noopMempool
   , noopMempoolPreBlockCheck
+  , mAXIMUM_HOP_COUNT
 
   -- ** Syncing types and primitives.
   , MempoolSyncHistory_(..)
@@ -97,12 +89,6 @@
   , newMempoolSyncHistory
   , syncMempools
   , syncMempools'
-<<<<<<< HEAD
-  , mkHighwaterMark
-  , mAXIMUM_HOP_COUNT
-  , GasLimit(..)
-=======
->>>>>>> f7b48394
   ) where
 ------------------------------------------------------------------------------
 import Control.Concurrent.MVar
