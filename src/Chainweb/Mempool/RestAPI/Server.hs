{-# LANGUAGE BangPatterns #-}
{-# LANGUAGE DataKinds #-}
{-# LANGUAGE FlexibleContexts #-}
{-# LANGUAGE ScopedTypeVariables #-}
{-# LANGUAGE TypeApplications #-}
{-# LANGUAGE OverloadedStrings #-}

module Chainweb.Mempool.RestAPI.Server
  ( mempoolServer
  , someMempoolServer
  , someMempoolServers
  ) where

------------------------------------------------------------------------------
import Control.DeepSeq (NFData)
import Control.Exception.Safe hiding (Handler)
import Control.Monad.IO.Class
import qualified Data.DList as D
import Data.IORef
import qualified Data.Text as T
import qualified Data.Text.Encoding as T
import qualified Data.Vector as V
import Servant

------------------------------------------------------------------------------
import Chainweb.ChainId
import Chainweb.Mempool.Mempool
import Chainweb.Mempool.RestAPI
import Chainweb.RestAPI.Orphans ()
import Chainweb.RestAPI.Utils
import Chainweb.Utils
import Chainweb.Version

------------------------------------------------------------------------------
insertHandler
    :: forall t
    . MempoolBackend t
    -> [T.Text]
    -> Handler NoContent
insertHandler mempool txsT = handleErrs (NoContent <$ begin)
  where
    txcfg = mempoolTxConfig mempool

    decode :: T.Text -> Either String t
    decode = codecDecode (txCodec txcfg) . T.encodeUtf8

    go :: T.Text -> Handler t
    go h = case decode h of
        Left e -> throwM . DecodeException $ T.pack e
        Right t -> return t

    begin :: Handler ()
    begin = do
        txs <- mapM go txsT
        let txV = V.fromList txs
        liftIO $ mempoolInsert mempool CheckedInsert txV


memberHandler :: Show t => MempoolBackend t -> [TransactionHash] -> Handler [Bool]
memberHandler mempool txs = handleErrs (liftIO mem)
  where
    txV = V.fromList txs
    mem = V.toList <$> mempoolMember mempool txV


lookupHandler
    :: Show t
    => MempoolBackend t
    -> [TransactionHash]
    -> Handler [LookupResult T.Text]
lookupHandler mempool txs = handleErrs (liftIO look)
  where
    txV = V.fromList txs
    txcfg = mempoolTxConfig mempool
    encode = T.decodeUtf8 . codecEncode (txCodec txcfg)
    look = V.toList . V.map (fmap encode) <$> mempoolLookup mempool txV

getPendingHandler
    :: Show t
    => MempoolBackend t
    -> Maybe ServerNonce
    -> Maybe MempoolTxId
    -> Handler PendingTransactions
getPendingHandler mempool mbNonce mbHw = liftIO $ do

    -- Ideally, this would serialize directly into the output buffer, but
    -- that's not how servant works. So we first collect the hashes into a
    -- dlist serialize them latter on a second pass over the list.
    --
    ref <- newIORef mempty
    !hw' <- mempoolGetPendingTransactions mempool hw $ \chunk ->
        modifyIORef' ref (<> D.fromList (V.toList chunk))
            -- fromList is applied lazily, so the vector isn't traversed at this
            -- point.
    PendingTransactions
        <$> (D.toList <$> readIORef ref)
            -- at this point only the head of the list of forced. It is fully
            -- evaluated when servant calls toEncoding on it.
        <*> pure hw'

  where
    hw :: Maybe (ServerNonce, MempoolTxId)
    hw = do
        -- check that both nonce and txid are supplied and stuff them into one maybe
        oldNonce <- mbNonce
        tx <- mbHw
        return (oldNonce, tx)


handleErrs :: NFData a => Handler a -> Handler a
<<<<<<< HEAD
handleErrs = flip catchAllSynchronous $ \e ->
    throwError $ setErrText (sshow e) err400
=======
handleErrs = flip catchAny $ \e ->
    throwError $ err400 { errBody = sshow e }
>>>>>>> 9578c848

someMempoolServer
    :: (Show t)
    => ChainwebVersion
    -> SomeMempool t
    -> SomeServer
someMempoolServer ver (SomeMempool (mempool :: Mempool_ v c t))
  = SomeServer (Proxy @(MempoolApi v c)) (mempoolServer ver mempool)


someMempoolServers
    :: (Show t)
    => ChainwebVersion -> [(ChainId, MempoolBackend t)] -> SomeServer
someMempoolServers v = mconcat
    . fmap (someMempoolServer v . uncurry (someMempoolVal v))


mempoolServer :: Show t => ChainwebVersion -> Mempool_ v c t -> Server (MempoolApi v c)
mempoolServer _v (Mempool_ mempool) =
    insertHandler mempool
    :<|> memberHandler mempool
    :<|> lookupHandler mempool
    :<|> getPendingHandler mempool<|MERGE_RESOLUTION|>--- conflicted
+++ resolved
@@ -108,13 +108,8 @@
 
 
 handleErrs :: NFData a => Handler a -> Handler a
-<<<<<<< HEAD
-handleErrs = flip catchAllSynchronous $ \e ->
+handleErrs = flip catchAny $ \e ->
     throwError $ setErrText (sshow e) err400
-=======
-handleErrs = flip catchAny $ \e ->
-    throwError $ err400 { errBody = sshow e }
->>>>>>> 9578c848
 
 someMempoolServer
     :: (Show t)
