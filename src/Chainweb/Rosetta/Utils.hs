--- conflicted
+++ resolved
@@ -1247,11 +1247,7 @@
   where
     -- Value in atomic units represented as an arbitrary-sized signed integer.
     amount :: Integer
-<<<<<<< HEAD
     amount = floor $ k * (realToFrac ((10 :: Integer) ^ defaultNumOfDecimals))
-=======
-    amount = floor $ k * realToFrac ((10 :: Integer) ^ numDecimals)
->>>>>>> 0989cd5f
 
 parseAmount :: Amount -> Either RosettaError Decimal
 parseAmount a@(Amount txt (Currency _ numDecs _) _) = do
