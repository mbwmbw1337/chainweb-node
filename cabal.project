--- conflicted
+++ resolved
@@ -52,16 +52,12 @@
 source-repository-package
     type: git
     location: https://github.com/kadena-io/pact.git
-<<<<<<< HEAD
-    tag: 3d89dd2f09a77488a0eb4518dda35c72b6b2044b
+    tag: aa4772c09ea27e7e31160e2c59a71a1daba1148e
 
 source-repository-package
   type: git
   location: https://github.com/kadena-io/pact-json.git
   tag: 259848e717a87c18620399b769fadeafd24b37a2
-=======
-    tag: 64d58454d277394bfcbfc1882cdd2af343f8dd81
->>>>>>> 284a6295
 
 source-repository-package
     type: git
