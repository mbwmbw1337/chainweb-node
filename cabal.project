--- conflicted
+++ resolved
@@ -59,20 +59,14 @@
 source-repository-package
     type: git
     location: https://github.com/kadena-io/pact.git
-<<<<<<< HEAD
-    -- requires PR 1633:
-    tag: 7cea5c8cef6536b137965a3037b38838bfabd134
-    --sha256: 0gc200n1mzpsf5bi2lvfr4s0z44maglpsh9yjcahl0mlj5sqw8fb
+    tag: 9ce40d4e97af85b49279f28720d451c72955a4af
+    --sha256: 10dzw972vanrs3p3nqsifscrc4gpqh921ikyy5sxrfn9my81v22l
 
 source-repository-package
     type: git
     location: https://github.com/kadena-io/pact-json.git
     tag: f8314fe8313702b07102a9f8330ad91630d1b124
     --sha256: 1nslcgnd0msd40s9c0d4a5wcjcwr246jna0vqb1b9y2kn36v5y45
-=======
-    tag: 67c5cc99a5e0f110d0eb9dbccea160690df24832
-    --sha256: 0sax1di8mz7afslxn74m62z4irn3jjgqhmrwjf1kng7jqgbzd48d
->>>>>>> 15a4c7a1
 
 source-repository-package
     type: git
