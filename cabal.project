packages: chainweb.cabal

package chainweb
    tests: True

package aeson
    flags: +cffi

debug-info: True

source-repository-package
    type: git
    location: https://github.com/kadena-io/pact.git
    tag: eff39aefdcff3979dd93b20bca8bff7ed8490ea8

source-repository-package
    type: git
    location: https://github.com/kadena-io/thyme.git
    tag: 6ee9fcb026ebdb49b810802a981d166680d867c9

source-repository-package
    type: git
    location: https://github.com/kadena-io/chainweb-storage.git
    tag: 07e7eb7596c7105aee42dbdb6edd10e3f23c0d7e

source-repository-package
    type: git
    location: https://github.com/kadena-io/rosetta.git
<<<<<<< HEAD
    tag: 470166fd767ceea9ef577dfcbd6fa89f5dd0946c 
=======
    tag: 1d69bb4ec46c001f2b501121e6c93e83ac60162b 
>>>>>>> 597f0a96

package vault
    documentation: false
<|MERGE_RESOLUTION|>--- conflicted
+++ resolved
@@ -26,11 +26,7 @@
 source-repository-package
     type: git
     location: https://github.com/kadena-io/rosetta.git
-<<<<<<< HEAD
-    tag: 470166fd767ceea9ef577dfcbd6fa89f5dd0946c 
-=======
     tag: 1d69bb4ec46c001f2b501121e6c93e83ac60162b 
->>>>>>> 597f0a96
 
 package vault
     documentation: false
