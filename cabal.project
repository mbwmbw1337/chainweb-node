--- conflicted
+++ resolved
@@ -106,11 +106,7 @@
 -- direct-sqlite 2.3.27
 
 -- TODO remove once the bounds are upgraded in pact.
-<<<<<<< HEAD
-allow-newer: pact:direct-sqlite
-=======
 allow-newer: pact:direct-sqlite
 
 -- warp-tls is broken with the newest warp...
-constraints: warp <3.3.22
->>>>>>> 5e820a87
+constraints: warp <3.3.22