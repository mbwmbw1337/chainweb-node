packages: chainweb.cabal

debug-info: True

-- -------------------------------------------------------------------------- --
-- Package Specific Build Settings

package chainweb
    tests: True
    benchmarks: True
    extra-include-dirs:
      /opt/local/include
      /usr/local/opt/openssl/include
    extra-lib-dirs:
      /opt/local/lib
      /usr/local/opt/openssl/lib/
    ghc-options: -Wunused-packages

package pact
    ghc-options: -Wwarn
    -- avoid conflict with cryptonite during linking
    flags: +cryptonite-ed25519 -build-tool +no-advice

package ethereum
    extra-include-dirs:
      /opt/local/include
      /usr/local/opt/openssl/include
    extra-lib-dirs:
      /opt/local/lib
      /usr/local/opt/openssl/lib/

package hashes
    extra-include-dirs:
      /opt/local/include
      /usr/local/opt/openssl/include
    extra-lib-dirs:
      /opt/local/lib
      /usr/local/opt/openssl/lib/

package aeson
    flags: +cffi

package cryptonite
    flags: +support_pclmuldq

package vault
    documentation: false

package yet-another-logger
    flags: -tbmqueue

-- -------------------------------------------------------------------------- --
-- Source Repository Packages

-- packages: ../../pact/pact

source-repository-package
    type: git
    location: https://github.com/kadena-io/pact.git
    tag: 1846fc5245a5e4dcc709a9311e57aa06ec557a9a

source-repository-package
    type: git
    location: https://github.com/kadena-io/chainweb-storage.git
    tag: af9f42c78bcd703ac382cfd8101c6d1c66a035f1

source-repository-package
    type: git
    location: https://github.com/kadena-io/rocksdb-haskell.git
    tag: b4bfc0e4cb0fd401f68190d1ba90b56b80d3effc

source-repository-package
    type: git
    location: https://github.com/kadena-io/rosetta.git
    tag: 6c8dd2eea1f6d0dba925646dbcb6e07feeccbfd5

source-repository-package
    type: git
    location: https://github.com/kadena-io/kadena-ethereum-bridge.git
    tag: 7b8daff3e79e3fcfb1ae7ba61b779993244658ea
-- packages: ../ethereum

-- Required for GHC-9:

-- ixset-typed FIX (no PR yet)
source-repository-package
    type: git
    location: https://github.com/larskuhtz/ixset-typed
    tag: d8019c3404d6f3b3c0b0416e9899cfdf614ef425

-- Inherited from pact:
source-repository-package
  type: git
  tag: f991ffb74a1a1ab86f14e751d7c4f4ba549785b3
  location: https://github.com/hackage-package-forks/trifecta

-- -------------------------------------------------------------------------- --
-- Relaxed Bounds

-- GHC-9:

allow-newer: token-bucket:*
allow-newer: ixset-typed:*

-- TODO:
allow-newer: rosetta:*

-- Servant is notoriously forcing outdated upper bounds onto its users.
-- It is usually safe to just ignore those.
--
allow-newer: servant-server:*
allow-newer: servant-client-core:*
allow-newer: servant-client:*
allow-newer: servant:*

-- -------------------------------------------------------------------------- --
-- Upper Bounds

-- required by pact
-- these upper bounds are required in order to not break payload validation
constraints: base16-bytestring <1
constraints: prettyprinter <1.6.1
constraints: base64-bytestring <1.1

allow-newer: base64-bytestring:*
allow-newer: base16-bytestring:*
allow-newer: prettyprint:*

-- other pact induced bounds (not relevant for on-chain semantics)
constraints: megaparsec <9.3
<<<<<<< HEAD
=======

-- -------------------------------------------------------------------------- --
-- direct-sqlite 2.3.27

-- TODO remove once the bounds are upgraded in pact.
allow-newer: pact:direct-sqlite
>>>>>>> 43e0c9df
<|MERGE_RESOLUTION|>--- conflicted
+++ resolved
@@ -37,9 +37,6 @@
       /opt/local/lib
       /usr/local/opt/openssl/lib/
 
-package aeson
-    flags: +cffi
-
 package cryptonite
     flags: +support_pclmuldq
 
@@ -52,12 +49,15 @@
 -- -------------------------------------------------------------------------- --
 -- Source Repository Packages
 
--- packages: ../../pact/pact
-
 source-repository-package
     type: git
     location: https://github.com/kadena-io/pact.git
-    tag: 1846fc5245a5e4dcc709a9311e57aa06ec557a9a
+    tag: cdcc53bac2825a0b50159a33ae1efb547807d44d
+
+source-repository-package
+  type: git
+  tag: c0b22ff1cbc8fb2bdbc04e1378300235554fa850
+  location: https://github.com/kadena-io/pact-json
 
 source-repository-package
     type: git
@@ -78,7 +78,6 @@
     type: git
     location: https://github.com/kadena-io/kadena-ethereum-bridge.git
     tag: 7b8daff3e79e3fcfb1ae7ba61b779993244658ea
--- packages: ../ethereum
 
 -- Required for GHC-9:
 
@@ -124,16 +123,7 @@
 
 allow-newer: base64-bytestring:*
 allow-newer: base16-bytestring:*
-allow-newer: prettyprint:*
 
 -- other pact induced bounds (not relevant for on-chain semantics)
-constraints: megaparsec <9.3
-<<<<<<< HEAD
-=======
-
--- -------------------------------------------------------------------------- --
--- direct-sqlite 2.3.27
-
--- TODO remove once the bounds are upgraded in pact.
-allow-newer: pact:direct-sqlite
->>>>>>> 43e0c9df
+-- constraints: megaparsec <9.3
+allow-newer: prettyprinter:*