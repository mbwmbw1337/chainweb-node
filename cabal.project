packages: chainweb.cabal

debug-info: True

-- -------------------------------------------------------------------------- --
-- Package Specific Build Settings

package chainweb
    tests: True
    benchmarks: True
    extra-include-dirs:
      /opt/local/include
      /usr/local/opt/openssl/include
    extra-lib-dirs:
      /opt/local/lib
      /usr/local/opt/openssl/lib/
    profiling: True
    profiling-detail: none

package pact
    ghc-options: -Wwarn
    profiling: True
    profiling-detail: none
    -- avoid conflict with cryptonite during linking
    flags: +cryptonite-ed25519 -build-tool +no-advice

package ethereum
    extra-include-dirs:
      /opt/local/include
      /usr/local/opt/openssl/include
    extra-lib-dirs:
      /opt/local/lib
      /usr/local/opt/openssl/lib/

package hashes
    extra-include-dirs:
      /opt/local/include
      /usr/local/opt/openssl/include
    extra-lib-dirs:
      /opt/local/lib
      /usr/local/opt/openssl/lib/

package aeson
    flags: +cffi

package cryptonite
    flags: +support_pclmuldq

package vault
    documentation: false

package yet-another-logger
    flags: -tbmqueue

-- -------------------------------------------------------------------------- --
-- Source Repository Packages

source-repository-package
  type: git
  tag: 467054da161a58887975c1a3a4b455c8112cf4f3
  location: https://github.com/edmundnoble/late-cc-plugin.git
  subdir: late-cc-plugin

source-repository-package
    type: git
    location: https://github.com/kadena-io/pact.git
    tag: 77c0c578c7678d2904d7be0b06c49fa9264a7dc0

source-repository-package
    type: git
    location: https://github.com/edmundnoble/chainweb-storage.git
    tag: adc9f2c2ef16d0045327d02c7bb76b9094abe961

source-repository-package
    type: git
<<<<<<< HEAD
=======
    location: https://github.com/kadena-io/chainweb-storage.git
    tag: 5b04025bca75b035d7df29419963880c03c43493

source-repository-package
    type: git
>>>>>>> b64db9c4
    location: https://github.com/kadena-io/rocksdb-haskell.git
    tag: 2f0bae730d137b7edee090c4014d891675933ba5

source-repository-package
    type: git
    location: https://github.com/kadena-io/rosetta.git
    tag: 6c8dd2eea1f6d0dba925646dbcb6e07feeccbfd5

source-repository-package
    type: git
    location: https://github.com/kadena-io/kadena-ethereum-bridge.git
    tag: 10f21e96af1dce4f13e261be9dfad8c28cd299f7

-- Required for GHC-9:

-- ixset-typed FIX (no PR yet)
source-repository-package
    type: git
    location: https://github.com/larskuhtz/ixset-typed
    tag: d8019c3404d6f3b3c0b0416e9899cfdf614ef425

-- -------------------------------------------------------------------------- --
-- Relaxed Bounds

-- GHC-9:

allow-newer: token-bucket:*
allow-newer: ixset-typed:*
allow-newer: hashable:*

-- -------------------------------------------------------------------------- --
-- Upper Bounds

-- required by pact
-- these upper bounds are required in order to not break payload validation
constraints: base16-bytestring <1
constraints: prettyprinter <1.6.1
constraints: hashable <1.3.1
constraints: base64-bytestring <1.1

-- -------------------------------------------------------------------------- --
-- direct-sqlite 2.3.27

-- TODO remove once the bounds are upgraded in pact.
allow-newer: pact:direct-sqlite

-- TODO remove once entropy is fixed upstream
constraints: entropy <0.4.1.9<|MERGE_RESOLUTION|>--- conflicted
+++ resolved
@@ -68,19 +68,11 @@
 
 source-repository-package
     type: git
-    location: https://github.com/edmundnoble/chainweb-storage.git
-    tag: adc9f2c2ef16d0045327d02c7bb76b9094abe961
-
-source-repository-package
-    type: git
-<<<<<<< HEAD
-=======
     location: https://github.com/kadena-io/chainweb-storage.git
     tag: 5b04025bca75b035d7df29419963880c03c43493
 
 source-repository-package
     type: git
->>>>>>> b64db9c4
     location: https://github.com/kadena-io/rocksdb-haskell.git
     tag: 2f0bae730d137b7edee090c4014d891675933ba5
 
