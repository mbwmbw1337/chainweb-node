{-# LANGUAGE OverloadedStrings #-}
{-# LANGUAGE PackageImports #-}
{-# LANGUAGE QuasiQuotes #-}
{-# LANGUAGE DeriveGeneric #-}
{-# LANGUAGE DeriveAnyClass #-}
{-# LANGUAGE GeneralizedNewtypeDeriving #-}
{-# LANGUAGE ViewPatterns #-}

-- |
module Chainweb.Simulate.Contracts.SimplePayments where

import Data.Aeson
import Data.ByteString (ByteString)
import Data.Char (toUpper)
import Data.Decimal
import qualified Data.Text as T
import Data.Text (Text)
-- import Data.Text.Encoding (decodeUtf8)
import Data.Default
import Data.Maybe

import Fake
-- import Fake.Provider.Person.EN_US (firstName)
-- import Fake.Provider.Lang (SingleWord(..))

import GHC.Generics hiding (from, to)

import NeatInterpolation

import System.Random

-- PACT
import Pact.ApiReq (KeyPair(..), mkExec)
import Pact.Types.Command (Command (..))
import Pact.Types.Crypto (PPKScheme(..), importPublic, importPrivate)

import Chainweb.Simulate.Utils

simplePaymentsContractLoader :: [KeyPair] -> IO (Command Text)
simplePaymentsContractLoader adminKeyset = mkExec (T.unpack theCode) theData def adminKeyset Nothing
  where
    theData = object ["admin-keyset" .= adminKeyset]
    theCode = [text| ;; Simple accounts model.
;;
;;---------------------------------
;;
;;  Create keysets named 'adminKeyset', 'sarahKeyset' and 'jamesKeyset' and
;;  add some keys to them for loading this contract.
;;
;;  Make sure the message is signed with those added keys as well.
;;
;;---------------------------------


;define keyset to guard module
(define-keyset 'admin-keyset (read-keyset 'admin-keyset))

;define smart-contract code
(module payments 'admin-keyset

  (defschema payments
    balance:decimal
    keyset:keyset)

  (deftable payments-table:{payments})

  (defun create-account (id initial-balance keyset)
    "Create a new account for ID with INITIAL-BALANCE funds, must be administrator."
    (enforce-keyset 'admin-keyset)
    (enforce (>= initial-balance 0.0) "Initial balances must be >= 0.")
    (insert payments-table id
            { "balance": initial-balance,
              "keyset": keyset }))

  (defun get-balance (id)
    "Only users or admin can read balance."
    (with-read payments-table id
      { "balance":= balance, "keyset":= keyset }
      (enforce-one "Access denied"
        [(enforce-keyset keyset)
         (enforce-keyset 'admin-keyset)])
      balance))

  (defun pay (from to amount)
    (with-read payments-table from { "balance":= from-bal, "keyset":= keyset }
      (enforce-keyset keyset)
      (with-read payments-table to { "balance":= to-bal }
        (enforce (> amount 0.0) "Negative Transaction Amount")
        (enforce (>= from-bal amount) "Insufficient Funds")
        (update payments-table from
                { "balance": (- from-bal amount) })
        (update payments-table to
                { "balance": (+ to-bal amount) })
        (format "{} paid {} {}" [from to amount])))))
  |]


createAccounts :: IO [Command Text]
createAccounts =
  sequence
    [ createMaryAccount
    , createElizabethAccount
    , createPatriciaAccount
    , createJenniferAccount
    , createLindaAccount
    , createBarbaraAccount
    , createMargaretAccount
    , createSusanAccount
    , createDorothyAccount
    , createJessicaAccount
    , createJamesAccount
    , createJohnAccount
    , createRobertAccount
    , createMichaelAccount
    , createWilliamAccount
    , createDavidAccount
    , createRichardAccount
    , createJosephAccount
    , createCharlesAccount
    , createThomasAccount
    ]

newtype Account = Account
  { getAccount :: Text
  } deriving (Eq, Show, Generic)

accountNames :: [Account]
accountNames =
  map
    (\name -> Account $ T.pack name)
    (words
       "Mary Elizabeth Patricia Jennifer Linda Barbara Margaret Susan Dorothy Jessica James John Robert Michael William David Richard Joseph Charles Thomas")

instance Fake Account where
  fake = elements (accountNames)

-- instance Fake Account where
--   fake = do
--     name <- unSingleWord <$> firstName
--     return $ Account $ T.append name "Account"

newtype Amount = Amount
  { getAmount :: Decimal
  } deriving (Eq, Show, Generic)

instance Fake Amount where
  fake =
    Amount <$>
    (realFracToDecimal <$> fromRange (0, 20) <*>
     (fromRange (lowerLimit, upperLimit) :: FGen Double))
    where
      lowerLimit = 0
      upperLimit = 1000

newtype Balance = Balance
  { getBalance :: Integer
  } deriving (Eq, Show, Generic)

instance Fake Balance where
  fake = Balance <$> fromRange (0, 100000)

mkRandomSimplePaymentRequest ::  StdGen -> FGen SimplePaymentRequest
mkRandomSimplePaymentRequest gen = go
  where
    go =
      let (i, gen') = randomR (0, 2 :: Int) gen
       in case i of
            0 -> RequestGetBalance <$> fake
            1 -> RequestPay <$> fake <*> fake <*> fake
            2 ->
              CreateAccount <$> fake <*> fake <*>
              (let k =
                     fst $
                     randomR (0, max 0 (subtract 2 $ length {- testKeyPairs -} (undefined :: [ApiKeyPair]))) gen'
                in return $ take 1 $ drop k {- testKeyPairs -} (undefined :: [ApiKeyPair]))
            _ -> error "mkRandomSimplePaymentRequest: error in case statement."

data SimplePaymentRequest
  = RequestGetBalance Account
  | RequestPay Account
               Account
               Amount
  | CreateAccount Account
                  Balance
                  [ApiKeyPair]

getInitialBalance :: Balance -> Text
getInitialBalance = T.pack . show . getBalance

showAmount :: Amount -> Text
showAmount = T.pack . show . getAmount

-- createSimplePaymentRequest :: Nonce -> SimplePaymentRequest -> Command ByteString
createSimplePaymentRequest :: SimplePaymentRequest -> IO (Command Text)
createSimplePaymentRequest (CreateAccount (Account account) (getInitialBalance -> initialBalance) keyset) =
  mkExec (T.unpack theCode) theData def keyset Nothing
  where
    theCode = [text|(payments.create-account "$account" $initialBalance (read-keyset 'create-account-keyset))|]
    theData = object ["create-account-keyset" .= keyset]
createSimplePaymentRequest (RequestGetBalance (Account account)) =
  mkExec (T.unpack theCode) theData def [] Nothing
  where
    theCode = [text|(payments.get-balance "$account")|]
    theData = Null
createSimplePaymentRequest (RequestPay (Account from) (Account to) (showAmount -> amount)) =
  mkExec (T.unpack theCode) theData def [] Nothing
  where
<<<<<<< HEAD
    theCode = [text|(payments.pay "$from" "$to" $amount)|]
=======

    theCode = [text|(payments.pay $from $to $amount)|]
>>>>>>> 0e8c6983
    theData = Null

{- some example usage of the above contract

;define table
(create-table payments-table)

;create accounts
(create-account "Sarah" 100.25 (read-keyset "sarah-keyset"))
(create-account "James" 250.0 (read-keyset "james-keyset"))


;; do payment, simluating SARAH keyset.
(pay "Sarah" "James" 25.0)
(format "Sarah's balance is {}" [(get-balance "Sarah")])

;; read James' balance as JAMES
(format "James's balance is {}" [(get-balance "James")])

-}

accountKeyPairs :: [KeyPair]
accountKeyPairs =
  catMaybes $ zipWith (\sec pub -> KeyPair <$> importPrivate sec <*> importPublic pub) accountPrivates accountPublics

-- preAccountKeyPairs :: [Maybe KeyPair]
preAccountKeyPairs = zipWith (\sec pub -> (,) <$> importPrivate sec <*> importPublic pub) accountPrivates accountPublics

accountPrivates :: [ByteString]
accountPrivates =
  [ "53109fc90b19a24aa7724184e6b9c6c1d3247765be4535906342bd5f8138f7d4"
  , "53110fc90b19a24aa7724184e6b9c6c1d3247765be4535906342bd5f8138f7d4"
  , "53111fc90b19a24aa7724184e6b9c6c1d3247765be4535906342bd5f8138f7d4"
  , "53112fc90b19a24aa7724184e6b9c6c1d3247765be4535906342bd5f8138f7d4"
  , "53113fc90b19a24aa7724184e6b9c6c1d3247765be4535906342bd5f8138f7d4"
  , "53114fc90b19a24aa7724184e6b9c6c1d3247765be4535906342bd5f8138f7d4"
  , "53115fc90b19a24aa7724184e6b9c6c1d3247765be4535906342bd5f8138f7d4"
  , "53116fc90b19a24aa7724184e6b9c6c1d3247765be4535906342bd5f8138f7d4"
  , "53117fc90b19a24aa7724184e6b9c6c1d3247765be4535906342bd5f8138f7d4"
  , "53118fc90b19a24aa7724184e6b9c6c1d3247765be4535906342bd5f8138f7d4"
  , "53119fc90b19a24aa7724184e6b9c6c1d3247765be4535906342bd5f8138f7d4"
  , "53120fc90b19a24aa7724184e6b9c6c1d3247765be4535906342bd5f8138f7d4"
  , "53121fc90b19a24aa7724184e6b9c6c1d3247765be4535906342bd5f8138f7d4"
  , "53122fc90b19a24aa7724184e6b9c6c1d3247765be4535906342bd5f8138f7d4"
  , "53123fc90b19a24aa7724184e6b9c6c1d3247765be4535906342bd5f8138f7d4"
  , "53124fc90b19a24aa7724184e6b9c6c1d3247765be4535906342bd5f8138f7d4"
  , "53125fc90b19a24aa7724184e6b9c6c1d3247765be4535906342bd5f8138f7d4"
  , "53126fc90b19a24aa7724184e6b9c6c1d3247765be4535906342bd5f8138f7d4"
  , "53127fc90b19a24aa7724184e6b9c6c1d3247765be4535906342bd5f8138f7d4"
  , "53128fc90b19a24aa7724184e6b9c6c1d3247765be4535906342bd5f8138f7d4"
  , "53129fc90b19a24aa7724184e6b9c6c1d3247765be4535906342bd5f8138f7d4"
  , "53130fc90b19a24aa7724184e6b9c6c1d3247765be4535906342bd5f8138f7d4"
  ]

accountPublics :: [ByteString]
accountPublics =
  [ "202a45a367e5ebc8ca5bba94602419749f452a85b7e9144f29a99f3f906c2dbc"
  , "203a45a367e5ebc8ca5bba94602419749f452a85b7e9144f29a99f3f906c2dbc"
  , "204a45a367e5ebc8ca5bba94602419749f452a85b7e9144f29a99f3f906c2dbc"
  , "205a45a367e5ebc8ca5bba94602419749f452a85b7e9144f29a99f3f906c2dbc"
  , "206a45a367e5ebc8ca5bba94602419749f452a85b7e9144f29a99f3f906c2dbc"
  , "207a45a367e5ebc8ca5bba94602419749f452a85b7e9144f29a99f3f906c2dbc"
  , "208a45a367e5ebc8ca5bba94602419749f452a85b7e9144f29a99f3f906c2dbc"
  , "209a45a367e5ebc8ca5bba94602419749f452a85b7e9144f29a99f3f906c2dbc"
  , "210a45a367e5ebc8ca5bba94602419749f452a85b7e9144f29a99f3f906c2dbc"
  , "211a45a367e5ebc8ca5bba94602419749f452a85b7e9144f29a99f3f906c2dbc"
  , "212a45a367e5ebc8ca5bba94602419749f452a85b7e9144f29a99f3f906c2dbc"
  , "213a45a367e5ebc8ca5bba94602419749f452a85b7e9144f29a99f3f906c2dbc"
  , "214a45a367e5ebc8ca5bba94602419749f452a85b7e9144f29a99f3f906c2dbc"
  , "215a45a367e5ebc8ca5bba94602419749f452a85b7e9144f29a99f3f906c2dbc"
  , "216a45a367e5ebc8ca5bba94602419749f452a85b7e9144f29a99f3f906c2dbc"
  , "217a45a367e5ebc8ca5bba94602419749f452a85b7e9144f29a99f3f906c2dbc"
  , "218a45a367e5ebc8ca5bba94602419749f452a85b7e9144f29a99f3f906c2dbc"
  , "219a45a367e5ebc8ca5bba94602419749f452a85b7e9144f29a99f3f906c2dbc"
  , "220a45a367e5ebc8ca5bba94602419749f452a85b7e9144f29a99f3f906c2dbc"
  , "221a45a367e5ebc8ca5bba94602419749f452a85b7e9144f29a99f3f906c2dbc"
  , "222a45a367e5ebc8ca5bba94602419749f452a85b7e9144f29a99f3f906c2dbc"
  , "223a45a367e5ebc8ca5bba94602419749f452a85b7e9144f29a99f3f906c2dbc"
  ]

maryKeyset :: [KeyPair]
maryKeyset = [accountKeyPairs !! 0]
createMaryAccount :: IO (Command Text)
createMaryAccount = mkExec (T.unpack theCode) theData def maryKeyset Nothing
  where
    theCode = [text|(define-keyset 'mary-keyset (read-keyset 'mary-keyset))
(payments.create-account "Mary" 1000000 (read-keyset 'mary-keyset))|]
    theData = object ["mary-keyset" .= maryKeyset]
elizabethKeyset :: [KeyPair]
elizabethKeyset = [accountKeyPairs !! 1]
createElizabethAccount :: IO (Command Text)
createElizabethAccount = mkExec (T.unpack theCode) theData def elizabethKeyset Nothing
  where
    theCode = [text|(define-keyset 'elizabeth-keyset (read-keyset 'elizabeth-keyset))
(payments.create-account "Elizabeth" 1000000 (read-keyset 'elizabeth-keyset))|]
    theData = object ["elizabeth-keyset" .= elizabethKeyset]
patriciaKeyset :: [KeyPair]
patriciaKeyset = [accountKeyPairs !! 2]
createPatriciaAccount :: IO (Command Text)
createPatriciaAccount = mkExec (T.unpack theCode) theData def patriciaKeyset Nothing
  where
    theCode = [text|(define-keyset 'patricia-keyset (read-keyset 'patricia-keyset))
(payments.create-account "Patricia" 1000000 (read-keyset 'patricia-keyset))|]
    theData = object ["patricia-keyset" .= patriciaKeyset]
jenniferKeyset :: [KeyPair]
jenniferKeyset = [accountKeyPairs !! 3]
createJenniferAccount :: IO (Command Text)
createJenniferAccount = mkExec (T.unpack theCode) theData def jenniferKeyset Nothing
  where
    theCode = [text|(define-keyset 'jennifer-keyset (read-keyset 'jennifer-keyset))
(payments.create-account "Jennifer" 1000000 (read-keyset 'jennifer-keyset))|]
    theData = object ["jennifer-keyset" .= jenniferKeyset]
lindaKeyset :: [KeyPair]
lindaKeyset = [accountKeyPairs !! 4]
createLindaAccount :: IO (Command Text)
createLindaAccount = mkExec (T.unpack theCode) theData def lindaKeyset Nothing
  where
    theCode = [text|(define-keyset 'linda-keyset (read-keyset 'linda-keyset))
(payments.create-account "Linda" 1000000 (read-keyset 'linda-keyset))|]
    theData = object ["linda-keyset" .= lindaKeyset]
barbaraKeyset :: [KeyPair]
barbaraKeyset = [accountKeyPairs !! 5]
createBarbaraAccount :: IO (Command Text)
createBarbaraAccount = mkExec (T.unpack theCode) theData def barbaraKeyset Nothing
  where
    theCode = [text|(define-keyset 'barbara-keyset (read-keyset 'barbara-keyset))
(payments.create-account "Barbara" 1000000 (read-keyset 'barbara-keyset))|]
    theData = object ["barbara-keyset" .= barbaraKeyset]
margaretKeyset :: [KeyPair]
margaretKeyset = [accountKeyPairs !! 6]
createMargaretAccount :: IO (Command Text)
createMargaretAccount = mkExec (T.unpack theCode) theData def margaretKeyset Nothing
  where
    theCode = [text|(define-keyset 'margaret-keyset (read-keyset 'margaret-keyset))
(payments.create-account "Margaret" 1000000 (read-keyset 'margaret-keyset))|]
    theData = object ["margaret-keyset" .= margaretKeyset]
susanKeyset :: [KeyPair]
susanKeyset = [accountKeyPairs !! 7]
createSusanAccount :: IO (Command Text)
createSusanAccount = mkExec (T.unpack theCode) theData def susanKeyset Nothing
  where
    theCode = [text|(define-keyset 'susan-keyset (read-keyset 'susan-keyset))
(payments.create-account "Susan" 1000000 (read-keyset 'susan-keyset))|]
    theData = object ["susan-keyset" .= susanKeyset]
dorothyKeyset :: [KeyPair]
dorothyKeyset = [accountKeyPairs !! 8]
createDorothyAccount :: IO (Command Text)
createDorothyAccount = mkExec (T.unpack theCode) theData def dorothyKeyset Nothing
  where
    theCode = [text|(define-keyset 'dorothy-keyset (read-keyset 'dorothy-keyset))
(payments.create-account "Dorothy" 1000000 (read-keyset 'dorothy-keyset))|]
    theData = object ["dorothy-keyset" .= dorothyKeyset]
jessicaKeyset :: [KeyPair]
jessicaKeyset = [accountKeyPairs !! 9]
createJessicaAccount :: IO (Command Text)
createJessicaAccount = mkExec (T.unpack theCode) theData def jessicaKeyset Nothing
  where
    theCode = [text|(define-keyset 'jessica-keyset (read-keyset 'jessica-keyset))
(payments.create-account "Jessica" 1000000 (read-keyset 'jessica-keyset))|]
    theData = object ["jessica-keyset" .= jessicaKeyset]

jamesKeyset :: [KeyPair]
jamesKeyset = [accountKeyPairs !! 10]
createJamesAccount :: IO (Command Text)
createJamesAccount = mkExec (T.unpack theCode) theData def jamesKeyset Nothing
  where
    theCode = [text|(define-keyset 'james-keyset (read-keyset 'james-keyset))
(payments.create-account "James" 1000000 (read-keyset 'james-keyset))|]
    theData = object ["james-keyset" .= jamesKeyset]
johnKeyset :: [KeyPair]
johnKeyset = [accountKeyPairs !! 11]
createJohnAccount :: IO (Command Text)
createJohnAccount = mkExec (T.unpack theCode) theData def johnKeyset Nothing
  where
    theCode = [text|(define-keyset 'john-keyset (read-keyset 'john-keyset))
(payments.create-account "John" 1000000 (read-keyset 'john-keyset))|]
    theData = object ["john-keyset" .= johnKeyset]
robertKeyset :: [KeyPair]
robertKeyset = [accountKeyPairs !! 12]
createRobertAccount :: IO (Command Text)
createRobertAccount = mkExec (T.unpack theCode) theData def robertKeyset Nothing
  where
    theCode = [text|(define-keyset 'robert-keyset (read-keyset 'robert-keyset))
(payments.create-account "Robert" 1000000 (read-keyset 'robert-keyset))|]
    theData = object ["robert-keyset" .= robertKeyset]
michaelKeyset :: [KeyPair]
michaelKeyset = [accountKeyPairs !! 13]
createMichaelAccount :: IO (Command Text)
createMichaelAccount = mkExec (T.unpack theCode) theData def michaelKeyset Nothing
  where
    theCode = [text|(define-keyset 'michael-keyset (read-keyset 'michael-keyset))
(payments.create-account "Michael" 1000000 (read-keyset 'michael-keyset))|]
    theData = object ["michael-keyset" .= michaelKeyset]
williamKeyset :: [KeyPair]
williamKeyset = [accountKeyPairs !! 14]
createWilliamAccount :: IO (Command Text)
createWilliamAccount = mkExec (T.unpack theCode) theData def williamKeyset Nothing
  where
    theCode = [text|(define-keyset 'william-keyset (read-keyset 'william-keyset))
(payments.create-account "William" 1000000 (read-keyset 'william-keyset))|]
    theData = object ["william-keyset" .= williamKeyset]
davidKeyset :: [KeyPair]
davidKeyset = [accountKeyPairs !! 15]
createDavidAccount :: IO (Command Text)
createDavidAccount = mkExec (T.unpack theCode) theData def davidKeyset Nothing
  where
    theCode = [text|(define-keyset 'david-keyset (read-keyset 'david-keyset))
(payments.create-account "David" 1000000 (read-keyset 'david-keyset))|]
    theData = object ["david-keyset" .= davidKeyset]
richardKeyset :: [KeyPair]
richardKeyset = [accountKeyPairs !! 16]
createRichardAccount :: IO (Command Text)
createRichardAccount = mkExec (T.unpack theCode) theData def richardKeyset Nothing
  where
    theCode = [text|(define-keyset 'richard-keyset (read-keyset 'richard-keyset))
(payments.create-account "Richard" 1000000 (read-keyset 'richard-keyset))|]
    theData = object ["richard-keyset" .= richardKeyset]
josephKeyset :: [KeyPair]
josephKeyset = [accountKeyPairs !! 17]
createJosephAccount :: IO (Command Text)
createJosephAccount = mkExec (T.unpack theCode) theData def josephKeyset Nothing
  where
    theCode = [text|(define-keyset 'joseph-keyset (read-keyset 'joseph-keyset))
(payments.create-account "Joseph" 1000000 (read-keyset 'joseph-keyset))|]
    theData = object ["joseph-keyset" .= josephKeyset]
charlesKeyset :: [KeyPair]
charlesKeyset = [accountKeyPairs !! 18]
createCharlesAccount :: IO (Command Text)
createCharlesAccount = mkExec (T.unpack theCode) theData def charlesKeyset Nothing
  where
    theCode = [text|(define-keyset 'charles-keyset (read-keyset 'charles-keyset))
(payments.create-account "Charles" 1000000 (read-keyset 'charles-keyset))|]
    theData = object ["charles-keyset" .= charlesKeyset]
thomasKeyset :: [KeyPair]
thomasKeyset = [accountKeyPairs !! 19]
createThomasAccount :: IO (Command Text)
createThomasAccount = mkExec (T.unpack theCode) theData def thomasKeyset Nothing
  where
    theCode = [text|(define-keyset 'thomas-keyset (read-keyset 'thomas-keyset))
(payments.create-account "Thomas" 1000000 (read-keyset 'thomas-keyset))|]
    theData = object ["thomas-keyset" .= thomasKeyset]<|MERGE_RESOLUTION|>--- conflicted
+++ resolved
@@ -205,12 +205,7 @@
 createSimplePaymentRequest (RequestPay (Account from) (Account to) (showAmount -> amount)) =
   mkExec (T.unpack theCode) theData def [] Nothing
   where
-<<<<<<< HEAD
     theCode = [text|(payments.pay "$from" "$to" $amount)|]
-=======
-
-    theCode = [text|(payments.pay $from $to $amount)|]
->>>>>>> 0e8c6983
     theData = Null
 
 {- some example usage of the above contract
