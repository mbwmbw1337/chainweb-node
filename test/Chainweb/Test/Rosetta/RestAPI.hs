--- conflicted
+++ resolved
@@ -498,13 +498,8 @@
 
 rosettaVersion :: RosettaNodeVersion
 rosettaVersion = RosettaNodeVersion
-<<<<<<< HEAD
-    { _version_rosettaVersion = "1.4.2"
-    , _version_nodeVersion = "2.1"
-=======
     { _version_rosettaVersion = "1.4.4"
     , _version_nodeVersion = VERSION_chainweb
->>>>>>> 597f0a96
     , _version_middlewareVersion = Nothing
     , _version_metadata = Just $ HM.fromList
       [ "node-api-version" A..= ("0.0" :: Text)
