--- conflicted
+++ resolved
@@ -927,13 +927,8 @@
             | i == 0 ->
                 return $ bootstrapConfig baseConf
             | otherwise ->
-<<<<<<< HEAD
                 setBootstrapPeerInfo <$> (fst <$> readMVar portMVar) <*> pure baseConf
-        node label rdb loglevel portMVar conf
-=======
-                setBootstrapPeerInfo <$> readMVar portMVar <*> pure baseConf
         node label rdb loglevel portMVar conf i
->>>>>>> 512debe6
 
 node
     :: B.ByteString
@@ -949,15 +944,10 @@
     Extra.withTempDir $ \dir -> withChainweb conf logger rocksDb dir False $ \cw -> do
 
         -- If this is the bootstrap node we extract the port number and publish via an MVar.
-<<<<<<< HEAD
-        when (nid == NodeId 0) $ do
+        when (nid == 0) $ do
             let bootStrapInfo = view (chainwebPeer . peerResPeer . peerInfo) cw
                 bootStrapPort = view (chainwebServiceSocket . _1) cw
             putMVar peerInfoVar (bootStrapInfo, bootStrapPort)
-=======
-        when (nid == 0) $
-            putMVar peerInfoVar $! view (chainwebPeer . peerResPeer . peerInfo) cw
->>>>>>> 512debe6
 
         poisonDeadBeef cw
         runChainweb cw `finally` do
