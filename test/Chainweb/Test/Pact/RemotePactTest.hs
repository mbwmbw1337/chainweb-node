{-# LANGUAGE BangPatterns #-}
{-# LANGUAGE CPP #-}
{-# LANGUAGE DataKinds #-}
{-# LANGUAGE FlexibleContexts #-}
{-# LANGUAGE GADTs #-}
{-# LANGUAGE LambdaCase #-}
{-# LANGUAGE MultiWayIf #-}
{-# LANGUAGE NumericUnderscores #-}
{-# LANGUAGE OverloadedStrings #-}
{-# LANGUAGE QuasiQuotes #-}
{-# LANGUAGE ScopedTypeVariables #-}
{-# LANGUAGE TypeApplications #-}

-- |
-- Module: Chainweb.Test.RemotePactTest
-- Copyright: Copyright © 2018 - 2020 Kadena LLC.
-- License: See LICENSE file
-- Maintainer: Mark Nichols <mark@kadena.io>, Emily Pillmore <emily@kadena.io>
-- Stability: experimental
--
-- Unit test for Pact execution via the Http Pact interface (/send,
-- etc.) (inprocess) API in Chainweb
--
module Chainweb.Test.Pact.RemotePactTest
( tests
, withNodes
, withRequestKeys
, polling
, sending
, PollingExpectation(..)
) where

import Control.Concurrent hiding (modifyMVar, newMVar, putMVar, readMVar)
import Control.Concurrent.MVar.Strict
import Control.DeepSeq
import Control.Lens
import Control.Monad
import Control.Monad.Catch
import Control.Monad.IO.Class
import Control.Retry

import qualified Data.Aeson as A
import Data.Aeson.Lens hiding (values)
import qualified Data.ByteString.Short as SB
import Data.Decimal
import Data.Default (def)
import Data.Foldable (toList)
import qualified Data.HashMap.Strict as HashMap
import qualified Data.List as L
import qualified Data.List.NonEmpty as NEL
import qualified Data.Map.Strict as M
import Data.Maybe
import Data.String.Conv (toS)
import Data.Text (Text)
import qualified Data.Text as T

import NeatInterpolation

import Numeric.Natural

import Servant.Client

import Test.Tasty
import Test.Tasty.HUnit

import qualified Pact.ApiReq as Pact
import Pact.Types.API
import Pact.Types.Capability
import qualified Pact.Types.ChainId as Pact
import qualified Pact.Types.ChainMeta as Pact
import Pact.Types.Command
import Pact.Types.Continuation
import Pact.Types.Exp
import Pact.Types.Gas
import Pact.Types.Hash (Hash(..))
import qualified Pact.Types.PactError as Pact
import Pact.Types.PactValue
import Pact.Types.Pretty
import Pact.Types.Term

-- internal modules

import Chainweb.BlockHeight
import Chainweb.ChainId
import Chainweb.Cut.CutHashes
import Chainweb.CutDB.RestAPI.Client
import Chainweb.Graph
import Chainweb.Mempool.Mempool
import Chainweb.Pact.RestAPI.Client
import Chainweb.Pact.Service.Types
import Chainweb.Test.Pact.Utils
import Chainweb.Test.RestAPI.Utils
import Chainweb.Test.Utils
import Chainweb.Time
import Chainweb.Utils hiding (check)
import Chainweb.Version

import Data.CAS.RocksDB


-- -------------------------------------------------------------------------- --
-- Global Settings

nNodes :: Natural
nNodes = 1

v :: ChainwebVersion
v = FastTimedCPM petersonChainGraph

cid :: HasCallStack => ChainId
cid = head . toList $ chainIds v

pactCid :: HasCallStack => Pact.ChainId
pactCid = Pact.ChainId $ chainIdToText cid

gp :: GasPrice
gp = 0.1

-- ------------------------------------------------------------------------- --
-- Tests. GHCI use `runSchedRocks tests`
-- also:
-- :set -package retry
-- :set -package extra

-- | Note: These tests are intermittently non-deterministic due to the way
-- random chain sampling works with our test harnesses.
--
tests :: RocksDb -> ScheduledTest
tests rdb = testGroupSch "Chainweb.Test.Pact.RemotePactTest"
    [ withNodes v "remotePactTest-" rdb nNodes $ \net ->
        withMVarResource 0 $ \iomvar ->
          withTime $ \iot ->
            testGroup "remote pact tests"
              [ testCase "await network" $
                awaitNetworkHeight net 20
              , after AllSucceed "await network" $
                withRequestKeys iot iomvar net $ responseGolden net
              , after AllSucceed "remote-golden" $
                testGroup "remote spv" [spvTest iot net]
              , after AllSucceed "remote spv" $
                sendValidationTest iot net
              , after AllSucceed "remote spv" $
                pollingBadlistTest net
              , after AllSucceed "remote spv" $
                testCase "trivialLocalCheck" $
                localTest iot net
              , after AllSucceed "remote spv" $
                testCase "localChainData" $
                localChainDataTest iot net
              , after AllSucceed "remote spv" $
                testGroup "gasForTxSize"
                [ txTooBigGasTest iot net ]
              , after AllSucceed "remote spv" $
                testGroup "genesisAllocations"
                [ allocationTest iot net ]
              , after AllSucceed "genesis allocations" $
                testGroup "caplistTests"
                [ caplistTest iot net ]
              , after AllSucceed "caplistTests" $
                localContTest iot net
              ]
    ]

-- | Network initialization takes some time. Within my ghci session it took
-- about 10 seconds. Once initialization is complete even large numbers of empty
-- blocks were mined almost instantaneously.
--
awaitNetworkHeight :: IO ClientEnv -> CutHeight -> IO ()
awaitNetworkHeight nio h = do
    cenv <- nio
    ch <- awaitCutHeight cenv h
    debug $ "cut height: " <> sshow (_cutHashesHeight ch)

responseGolden :: IO ClientEnv -> IO RequestKeys -> TestTree
responseGolden networkIO rksIO = golden "remote-golden" $ do
    rks <- rksIO
<<<<<<< HEAD
    cenv <- _getLocalClientEnv <$> networkIO
=======
    cenv <- networkIO
>>>>>>> b413d7f5
    PollResponses theMap <- polling cid cenv rks ExpectPactResult
    let values = mapMaybe (\rk -> _crResult <$> HashMap.lookup rk theMap)
                          (NEL.toList $ _rkRequestKeys rks)
    return $! toS $! foldMap A.encode values

localTest :: IO (Time Micros) -> IO ClientEnv -> IO ()
localTest iot nio = do
<<<<<<< HEAD
    cenv <- fmap _getLocalClientEnv nio
=======
    cenv <- nio
>>>>>>> b413d7f5
    mv <- newMVar 0
    SubmitBatch batch <- testBatch iot mv gp
    let cmd = head $ toList batch
    res <- local (unsafeChainId 0) cenv cmd
    let (PactResult e) = _crResult res
    assertEqual "expect /local to return gas for tx" (_crGas res) 5
    assertEqual "expect /local to succeed and return 3" e (Right (PLiteral $ LDecimal 3))

localContTest :: IO (Time Micros) -> IO ClientEnv -> TestTree
localContTest iot nio = testCaseSteps "local continuation test" $ \step -> do
<<<<<<< HEAD
    cenv <- _getLocalClientEnv <$> nio
=======
    cenv <- nio
    let sid = unsafeChainId 0
>>>>>>> b413d7f5

    step "execute /send with initial pact continuation tx"
    cmd1 <- firstStep
    rks <- sending sid cenv (SubmitBatch $ pure cmd1)

    step "check /poll responses to extract pact id for continuation"
    PollResponses m <- polling sid cenv rks ExpectPactResult
    pid <- case NEL.toList (_rkRequestKeys rks) of
      [rk] -> case HashMap.lookup rk m of
        Nothing -> assertFailure "impossible"
        Just cr -> case _crContinuation cr of
          Nothing -> assertFailure "not a continuation - impossible"
          Just pe -> return $ _pePactId pe
      _ -> assertFailure "continuation did not succeed"

    step "execute /local continuation dry run"
    cmd2 <- secondStep pid
    r <- _pactResult . _crResult <$> local sid cenv cmd2
    case r of
      Left err -> assertFailure (show err)
      Right (PLiteral (LDecimal a)) | a == 2 -> return ()
      Right p -> assertFailure $ "unexpected cont return value: " ++ show p
  where
    sid = unsafeChainId 0
    tx =
      "(namespace 'free)(module m G (defcap G () true) (defpact p () (step (yield { \"a\" : (+ 1 1) })) (step (resume { \"a\" := a } a))))(free.m.p)"
    firstStep = do
      t <- toTxCreationTime <$> iot
      buildTextCmd
        $ set cbSigners [mkSigner' sender00 []]
        $ set cbCreationTime t
        $ set cbNetworkId (Just v)
        $ mkCmd "nonce-cont-1"
        $ mkExec' tx

    secondStep pid = do
      t <- toTxCreationTime <$> iot
      buildTextCmd
        $ set cbSigners [mkSigner' sender00 []]
        $ set cbCreationTime t
        $ set cbNetworkId (Just v)
        $ mkCmd "nonce-cont-2"
        $ mkCont
        $ mkContMsg pid 1

localChainDataTest :: IO (Time Micros) -> IO ClientEnv -> IO ()
localChainDataTest iot nio = do
<<<<<<< HEAD
    cenv <- fmap _getLocalClientEnv nio
=======
    cenv <- nio
>>>>>>> b413d7f5
    mv <- newMVar (0 :: Int)
    SubmitBatch batch <- localTestBatch iot mv
    let cmd = head $ toList batch
    sid <- mkChainId v maxBound (0 :: Int)
    res <- flip runClientM cenv $ pactLocalApiClient v sid cmd
    checkCommandResult res
  where

    checkCommandResult (Left e) = throwM $ LocalFailure (show e)
    checkCommandResult (Right cr) =
        let (PactResult e) = _crResult cr
        in mapM_ expectedResult e

    localTestBatch iott mnonce = modifyMVar mnonce $ \(!nn) -> do
        let nonce = "nonce" <> sshow nn
        t <- toTxCreationTime <$> iott
        kps <- testKeyPairs sender00 Nothing
        c <- Pact.mkExec "(chain-data)" A.Null (pm t) kps (Just "fastTimedCPM-peterson") (Just nonce)
        pure (succ nn, SubmitBatch (pure c))
        where
          ttl = 2 * 24 * 60 * 60
          pm = Pact.PublicMeta pactCid "sender00" 1000 0.1 (fromInteger ttl)

    expectedResult (PObject (ObjectMap m)) = do
          assert' "chain-id" (PLiteral (LString "8"))
          assert' "gas-limit" (PLiteral (LInteger 1000))
          assert' "gas-price" (PLiteral (LDecimal 0.1))
          assert' "sender" (PLiteral (LString "sender00"))
        where
          assert' name value = assertEqual name (M.lookup  (FieldKey (toS name)) m) (Just value)
    expectedResult _ = assertFailure "Didn't get back an object map!"

pollingBadlistTest :: IO ClientEnv -> TestTree
pollingBadlistTest nio = testCase "/poll reports badlisted txs" $ do
<<<<<<< HEAD
    cenv <- fmap _getLocalClientEnv nio
=======
    cenv <- nio
>>>>>>> b413d7f5
    let rks = RequestKeys $ NEL.fromList [pactDeadBeef]
    sid <- liftIO $ mkChainId v maxBound (0 :: Int)
    void $ polling sid cenv rks ExpectPactError


sendValidationTest :: IO (Time Micros) -> IO ClientEnv -> TestTree
sendValidationTest iot nio =
    testCaseSteps "/send reports validation failure" $ \step -> do
        step "check sending poisoned TTL batch"
<<<<<<< HEAD
        cenv <- fmap _getLocalClientEnv nio
=======
        cenv <- nio
>>>>>>> b413d7f5
        mv <- newMVar 0
        SubmitBatch batch1 <- testBatch' iot 10_000 mv gp
        SubmitBatch batch2 <- testBatch' (return $ Time $ TimeSpan 0) 2 mv gp
        let batch = SubmitBatch $ batch1 <> batch2
        expectSendFailure "Transaction time is invalid or TTL is expired" $
          flip runClientM cenv $
            pactSendApiClient v cid batch

        step "check sending mismatched chain id"
        cid0 <- mkChainId v maxBound (0 :: Int)
        batch3 <- testBatch'' "40" iot 20_000 mv gp
        expectSendFailure "Transaction metadata (chain id, chainweb version) conflicts with this endpoint" $
          flip runClientM cenv $
            pactSendApiClient v cid0 batch3

        step "check insufficient gas"
        batch4 <- testBatch' iot 10_000 mv 10_000_000_000
        expectSendFailure
          "(enforce (<= amount balance) \\\"...: Failure: Tx Failed: Insufficient funds\"" $
          flip runClientM cenv $
            pactSendApiClient v cid batch4

        step "check bad sender"
        batch5 <- mkBadGasTxBatch "(+ 1 2)" "invalid-sender" sender00 Nothing
        expectSendFailure
          "(read coin-table sender): Failure: Tx Failed: read: row not found: invalid-sender" $
          flip runClientM cenv $
            pactSendApiClient v cid0 batch5

  where
    mkBadGasTxBatch code senderName senderKeyPair capList = do
      ks <- testKeyPairs senderKeyPair capList
      t <- toTxCreationTime <$> iot
      let ttl = 2 * 24 * 60 * 60
          pm = Pact.PublicMeta (Pact.ChainId "0") senderName 100_000 0.01 ttl t
      let cmd (n :: Int) = liftIO $ Pact.mkExec code A.Null pm ks (Just "fastTimedCPM-peterson") (Just $ sshow n)
      cmds <- mapM cmd (0 NEL.:| [1..5])
      return $ SubmitBatch cmds

expectSendFailure
    :: NFData a
    => NFData b
    => Show a
    => Show b
    => String
    -> IO (Either b a)
    -> Assertion
expectSendFailure expectErr act = tryAllSynchronous act >>= \case
    (Right (Left e)) -> test $ show e
    (Right (Right out)) -> assertFailure $ "expected exception on bad tx, got: " <> show out
    (Left e) -> test $ show e
  where
    test er = assertSatisfies ("Expected message containing '" ++ expectErr ++ "'") er (L.isInfixOf expectErr)


spvTest :: IO (Time Micros) -> IO ClientEnv -> TestTree
spvTest iot nio = testCaseSteps "spv client tests" $ \step -> do
<<<<<<< HEAD
    cenv <- fmap _getLocalClientEnv nio
=======
    cenv <- nio
>>>>>>> b413d7f5
    batch <- mkTxBatch
    sid <- mkChainId v maxBound (1 :: Int)
    r <- flip runClientM cenv $ do

      void $ liftIO $ step "sendApiClient: submit batch"
      rks <- liftIO $ sending sid cenv batch

      void $ liftIO $ step "pollApiClient: poll until key is found"
      void $ liftIO $ polling sid cenv rks ExpectPactResult

      void $ liftIO $ step "spvApiClient: submit request key"
      liftIO $ spv sid cenv (SpvRequest (NEL.head $ _rkRequestKeys rks) tid)

    case r of
      Left e -> assertFailure $ "output proof failed: " <> sshow e
      Right _ -> return ()
  where
    tid = Pact.ChainId "2"
    ttl = 2 * 24 * 60 * 60

    mkTxBatch = do
      ks <- liftIO $ testKeyPairs sender00 Nothing
      t <- toTxCreationTime <$> iot
      let pm = Pact.PublicMeta (Pact.ChainId "1") "sender00" 100_000 0.01 ttl t
      cmd1 <- liftIO $ Pact.mkExec txcode txdata pm ks (Just "fastTimedCPM-peterson") (Just "1")
      cmd2 <- liftIO $ Pact.mkExec txcode txdata pm ks (Just "fastTimedCPM-peterson") (Just "2")
      return $ SubmitBatch (pure cmd1 <> pure cmd2)

    txcode =
      [text|
         (coin.transfer-crosschain
           'sender00
           'sender01
           (read-keyset 'sender01-keyset)
           (read-msg 'target-chain-id)
           1.0)
         |]

    txdata = A.object
        [ "sender01-keyset" A..= [fst sender01]
        , "target-chain-id" A..= tid
        ]

txTooBigGasTest :: IO (Time Micros) -> IO ClientEnv -> TestTree
txTooBigGasTest iot nio = testCaseSteps "transaction size gas tests" $ \step -> do
<<<<<<< HEAD
    cenv <- fmap _getLocalClientEnv nio
=======
    cenv <- nio
    sid <- mkChainId v maxBound (0 :: Int)
>>>>>>> b413d7f5

    let runSend batch expectation = flip runClientM cenv $ do
          void $ liftIO $ step "sendApiClient: submit transaction"
          rks <- liftIO $ sending sid cenv batch

          void $ liftIO $ step "pollApiClient: polling for request key"
          (PollResponses resp) <- liftIO $ polling sid cenv rks expectation
          return (HashMap.lookup (NEL.head $ _rkRequestKeys rks) resp)

    let runLocal (SubmitBatch cmds) = do
          void $ step "localApiClient: submit transaction"
          local sid cenv (head $ toList cmds)

    -- batch with big tx and insufficient gas
    batch0 <- mkTxBatch txcode0 A.Null 1

    -- batch to test that gas for tx size discounted from the total gas supply
    batch1 <- mkTxBatch txcode1 A.Null 5

    res0Send <- runSend batch0 ExpectPactError
    res1Send <- runSend batch1 ExpectPactError

    res0Local <- runLocal batch0
    res1Local <- runLocal batch1

    void $ liftIO $ step "when tx too big, gas pact error thrown"
    assertEqual "LOCAL: expect gas error for big tx" gasError0 (Just $ resultOf res0Local)
    case res0Send of
      Left e -> assertFailure $ "test failure for big tx with insuffient gas: " <> show e
      Right cr -> assertEqual "SEND: expect gas error for big tx" gasError0 (resultOf <$> cr)

    let getFailureMsg (Left (Pact.PactError _ _ _ m)) = m
        getFailureMsg p = pretty $ "Expected failure result, got " ++ show p

    void $ liftIO $ step "discounts initial gas charge from gas available for pact execution"
    assertEqual "LOCAL: expect gas error after discounting initial gas charge"
      gasError1 (getFailureMsg $ resultOf res1Local)

    case res1Send of
      Left e -> assertFailure $ "test failure for discounting initial gas charge: " <> show e
      Right cr -> assertEqual "SEND: expect gas error after discounting initial gas charge"
        (Just gasError1) (getFailureMsg . resultOf <$> cr)

  where
    sid = unsafeChainId 0
    resultOf (CommandResult _ _ (PactResult pr) _ _ _ _) = pr
    gasError0 = Just $ Left $
      Pact.PactError Pact.GasError def [] "Tx too big (4), limit 1"
    gasError1 = "Gas limit (5) exceeded: 6"

    mkTxBatch code cdata limit = do
      ks <- testKeyPairs sender00 Nothing
      t <- toTxCreationTime <$> iot
      let ttl = 2 * 24 * 60 * 60
          pm = Pact.PublicMeta (Pact.ChainId "0") "sender00" limit 0.01 ttl t
      cmd <- liftIO $ Pact.mkExec code cdata pm ks (Just "fastTimedCPM-peterson") (Just "0")
      return $ SubmitBatch (pure cmd)

    txcode0 = T.concat ["[", T.replicate 10 " 1", "]"]
    txcode1 = txcode0 <> "(identity 1)"


caplistTest :: IO (Time Micros) -> IO ClientEnv -> TestTree
caplistTest iot nio = testCaseSteps "caplist TRANSFER + FUND_TX test" $ \step -> do
    let testCaseStep = void . liftIO . step
<<<<<<< HEAD
    cenv <- fmap _getLocalClientEnv nio
=======

    cenv <- nio
    sid <- liftIO $ mkChainId v maxBound (0 :: Int)
>>>>>>> b413d7f5

    r <- flip runClientM cenv $ do
      batch <- liftIO
        $ mkSingletonBatch iot sender00 tx0 n0 (pm "sender00") clist

      testCaseStep "send transfer request with caplist sender00 -> sender01"
      rks <- liftIO $ sending sid cenv batch

      testCaseStep "poll for transfer results"
      PollResponses rs <- liftIO $ polling sid cenv rks ExpectPactResult

      return (HashMap.lookup (NEL.head $ _rkRequestKeys rks) rs)

    case r of
      Left e -> assertFailure $ "test failure for TRANSFER + FUND_TX: " <> show e
      Right t -> do
        assertEqual "TRANSFER + FUND_TX test" result0 (resultOf <$> t)
        assertSatisfies "meta in output" (preview (_Just . crMetaData . _Just . _Object . at "blockHash") t) isJust

  where
    sid = unsafeChainId 0
    n0 = Just "transfer-clist0"
    ttl = 2 * 24 * 60 * 60
    pm t = Pact.PublicMeta (Pact.ChainId "0") t 100_000 0.01 ttl

    resultOf (CommandResult _ _ (PactResult pr) _ _ _ _) = pr
    result0 = Just (Right (PLiteral (LString "Write succeeded")))

    clist :: Maybe [SigCapability]
    clist = Just $
      [ mkCoinCap "GAS" []
      , mkCoinCap "TRANSFER"
          [ PLiteral $ LString "sender00"
          , PLiteral $ LString "sender01"
          , PLiteral $ LDecimal 100.0
          ]
      ]

    tx0 = PactTransaction "(coin.transfer \"sender00\" \"sender01\" 100.0)" Nothing


allocation00KeyPair :: SimpleKeyPair
allocation00KeyPair =
    ( "d82d0dcde9825505d86afb6dcc10411d6b67a429a79e21bda4bb119bf28ab871"
    , "c63cd081b64ae9a7f8296f11c34ae08ba8e1f8c84df6209e5dee44fa04bcb9f5"
    )

allocation01KeyPair :: SimpleKeyPair
allocation01KeyPair =
    ( "b4c8a3ea91d3146b0560994740f0e3eed91c59d2eeca1dc99f0c2872845c294d"
    , "5dbbbd8b765b7d0cf8426d6992924b057c70a2138ecd4cf60cfcde643f304ea9"
    )

allocation02KeyPair :: SimpleKeyPair
allocation02KeyPair =
    ( "e9e4e71bd063dcf7e06bd5b1a16688897d15ca8bd2e509c453c616219c186cc5"
    , "45f026b7a6bb278ed4099136c13e842cdd80138ab7c5acd4a1f0e6c97d1d1e3c"
    )

allocation02KeyPair' :: SimpleKeyPair
allocation02KeyPair' =
    ( "0c8212a903f6442c84acd0069acc263c69434b5af37b2997b16d6348b53fcd0a"
    , "2f75b5d875dd7bf07cc1a6973232a9e53dc1d4ffde2bab0bbace65cd87e87f53"
    )

allocationTest :: IO (Time Micros) -> IO ClientEnv -> TestTree
allocationTest iot nio = testCaseSteps "genesis allocation tests" $ \step -> do
    let testCaseStep = void . liftIO . step
<<<<<<< HEAD
    cenv <- fmap _getLocalClientEnv nio
=======

    cenv <- nio
    sid <- liftIO $ mkChainId v maxBound (0 :: Int)
>>>>>>> b413d7f5

    step "positive allocation test: allocation00 release"
    p <- flip runClientM cenv $ do
      batch0 <- liftIO
        $ mkSingletonBatch iot allocation00KeyPair tx0 n0 (pm "allocation00") Nothing

      SubmitBatch batch1 <- liftIO
        $ mkSingletonBatch iot allocation00KeyPair tx1 n1 (pm "allocation00") Nothing
      testCaseStep "sendApiClient: submit allocation release request"
      rks0 <- liftIO $ sending sid cenv batch0

      testCaseStep "pollApiClient: polling for allocation key"
      pr <- liftIO $ polling sid cenv rks0 ExpectPactResult

      testCaseStep "localApiClient: submit local account balance request"
      liftIO $ localTestToRetry sid cenv (head (toList batch1)) (localAfterPollResponse pr)

    case p of
      Left e -> assertFailure $ "test failure: " <> show e
      Right cr -> assertEqual "00 expect /local allocation balance" accountInfo (resultOf cr)


    step "negative allocation test: allocation01 release"
    q <- flip runClientM cenv $ do
      batch0 <- liftIO
        $ mkSingletonBatch iot allocation01KeyPair tx2 n2 (pm "allocation01") Nothing

      testCaseStep "sendApiClient: submit allocation release request"
      rks <- liftIO $ sending sid cenv batch0

      testCaseStep "pollApiClient: polling for allocation key"
      PollResponses r <- liftIO $ polling sid cenv rks ExpectPactError
      return $ toList r

    case q of
      Right [cr] -> case resultOf cr of
        Left e -> assertBool "expect negative allocation test failure"
          $ T.isInfixOf "Failure: Tx Failed: funds locked until \"2020-10-31T18:00:00Z\""
          $ sshow e
        _ -> assertFailure "unexpected pact result success in negative allocation test"
      _ -> assertFailure "unexpected failure in negative allocation test"


    step "positive key-rotation test: allocation2"
    r <- flip runClientM cenv $ do

      batch0 <- liftIO
        $ mkSingletonBatch iot allocation02KeyPair tx3 n3 (pm "allocation02") Nothing

      testCaseStep "senderApiClient: submit keyset rotation request"
      rks <- liftIO $ sending sid cenv batch0

      testCaseStep "pollApiClient: polling for successful rotation"
      void $ liftIO $ polling sid cenv rks ExpectPactResult

      testCaseStep "senderApiClient: submit allocation release request"
      batch1 <- liftIO
        $ mkSingletonBatch iot allocation02KeyPair' tx4 n4 (pm "allocation02") Nothing

      rks' <- liftIO $ sending sid cenv batch1
      testCaseStep "pollingApiClient: polling for successful release"
      pr <- liftIO $ polling sid cenv rks' ExpectPactResult

      testCaseStep "localApiClient: retrieving account info for allocation02"
      SubmitBatch batch2 <- liftIO
        $ mkSingletonBatch iot allocation02KeyPair' tx5 n5 (pm "allocation02") Nothing

      liftIO $ localTestToRetry sid cenv (head (toList batch2)) (localAfterPollResponse pr)

    case r of
      Left e -> assertFailure $ "test failure: " <> show e
      Right cr -> assertEqual "02 expect /local allocation balance" accountInfo' (resultOf cr)

  where
    n0 = Just "allocation-0"
    n1 = Just "allocation-1"
    n2 = Just "allocation-2"
    n3 = Just "allocation-3"
    n4 = Just "allocation-4"
    n5 = Just "allocation-5"

    sid = unsafeChainId 0

    localAfterPollResponse (PollResponses prs) cr =
        getBlockHeight cr > getBlockHeight (snd $ head $ HashMap.toList prs)

    -- avoiding `scientific` dep here
    getBlockHeight :: CommandResult a -> Maybe Decimal
    getBlockHeight = preview (crMetaData . _Just . key "blockHeight" . _Number . to (fromRational . toRational))

    resultOf (CommandResult _ _ (PactResult pr) _ _ _ _) = pr
    accountInfo = Right
      $ PObject
      $ ObjectMap
      $ M.fromList
        [ (FieldKey "account", PLiteral $ LString "allocation00")
        , (FieldKey "balance", PLiteral $ LDecimal 1_099_995.84) -- balance = (1k + 1mm) - gas
        , (FieldKey "guard", PGuard $ GKeySetRef (KeySetName "allocation00"))
        ]

    ttl = 2 * 24 * 60 * 60
    pm t = Pact.PublicMeta (Pact.ChainId "0") t 100_000 0.01 ttl

    tx0 = PactTransaction "(coin.release-allocation \"allocation00\")" Nothing
    tx1 = PactTransaction "(coin.details \"allocation00\")" Nothing
    tx2 = PactTransaction "(coin.release-allocation \"allocation01\")" Nothing
    tx3 =
      let
        c = "(define-keyset \"allocation02\" (read-keyset \"allocation02-keyset\"))"
        d = mkKeySet
          ["0c8212a903f6442c84acd0069acc263c69434b5af37b2997b16d6348b53fcd0a"]
          "keys-all"
      in PactTransaction c $ Just (A.object [ "allocation02-keyset" A..= d ])
    tx4 = PactTransaction "(coin.release-allocation \"allocation02\")" Nothing
    tx5 = PactTransaction "(coin.details \"allocation02\")" Nothing

    accountInfo' = Right
      $ PObject
      $ ObjectMap
      $ M.fromList
        [ (FieldKey "account", PLiteral $ LString "allocation02")
        , (FieldKey "balance", PLiteral $ LDecimal 1_099_995.13) -- 1k + 1mm - gas
        , (FieldKey "guard", PGuard $ GKeySetRef (KeySetName "allocation02"))
        ]


-- -------------------------------------------------------------------------- --
-- Utils


data PactTransaction = PactTransaction
  { _pactCode :: Text
  , _pactData :: Maybe A.Value
  } deriving (Eq, Show)

mkSingletonBatch
    :: IO (Time Micros)
    -> SimpleKeyPair
    -> PactTransaction
    -> Maybe Text
    -> (Pact.TxCreationTime -> Pact.PublicMeta)
    -> Maybe [SigCapability]
    -> IO SubmitBatch
mkSingletonBatch iot kps (PactTransaction c d) nonce pmk clist = do
    ks <- testKeyPairs kps clist
    pm <- pmk . toTxCreationTime <$> iot
    let dd = fromMaybe A.Null d
    cmd <- liftIO $ Pact.mkExec c dd pm ks (Just "fastTimedCPM-peterson") nonce
    return $ SubmitBatch (cmd NEL.:| [])

withRequestKeys
    :: IO (Time Micros)
    -> IO (MVar Int)
    -> IO ClientEnv
    -> (IO RequestKeys -> TestTree)
    -> TestTree
withRequestKeys iot ioNonce networkIO f = withResource mkKeys (\_ -> return ()) f
  where
    mkKeys :: IO RequestKeys
    mkKeys = do
<<<<<<< HEAD
        cenv <- _getLocalClientEnv <$> networkIO
=======
        cenv <- networkIO
>>>>>>> b413d7f5
        mNonce <- ioNonce
        testSend iot mNonce cenv

testSend :: IO (Time Micros) -> MVar Int -> ClientEnv -> IO RequestKeys
testSend iot mNonce env = testBatch iot mNonce gp >>= sending cid env

awaitCutHeight
    :: ClientEnv
    -> CutHeight
    -> IO CutHashes
awaitCutHeight cenv i = do
    result <- retrying testRetryPolicy checkRetry
        $ const $ runClientM (cutGetClient v) cenv
    case result of
        Left e -> throwM e
        Right x
            | _cutHashesHeight x >= i -> return x
            | otherwise -> throwM $ SlowChain
                $ "retries exhausted: waiting for cut height " <> sshow i
                <> " but only got " <> sshow (_cutHashesHeight x)
  where
    checkRetry _ Left{} = return True
    checkRetry s (Right c)
        | _cutHashesHeight c >= i = return False
        | otherwise = do
            debug
                $ "awaiting cut of height " <> show i
                <> ". Current height: " <> show (_cutHashesHeight c)
                <> " [" <> show (view rsIterNumberL s) <> "]"
            return True


testBatch'' :: Pact.ChainId -> IO (Time Micros) -> Integer -> MVar Int -> GasPrice -> IO SubmitBatch
testBatch'' chain iot ttl mnonce gp' = modifyMVar mnonce $ \(!nn) -> do
    let nonce = "nonce" <> sshow nn
    t <- toTxCreationTime <$> iot
    kps <- testKeyPairs sender00 Nothing
    c <- Pact.mkExec "(+ 1 2)" A.Null (pm t) kps (Just "fastTimedCPM-peterson") (Just nonce)
    pure (succ nn, SubmitBatch (pure c))
  where
    pm :: Pact.TxCreationTime -> Pact.PublicMeta
    pm = Pact.PublicMeta chain "sender00" 1000 gp' (fromInteger ttl)

testBatch' :: IO (Time Micros) -> Integer -> MVar Int -> GasPrice -> IO SubmitBatch
testBatch' = testBatch'' pactCid

testBatch :: IO (Time Micros) -> MVar Int -> GasPrice -> IO SubmitBatch
testBatch iot mnonce = testBatch' iot ttl mnonce
  where
    ttl = 2 * 24 * 60 * 60

--------------------------------------------------------------------------------
-- test node(s), config, etc. for this test
--------------------------------------------------------------------------------

<<<<<<< HEAD
data ChainwebNetwork = ChainwebNetwork
    { _getClientEnv :: !ClientEnv
    , _getLocalClientEnv :: !ClientEnv
    }

withNodes
    :: RocksDb
    -> Natural
    -> (IO ChainwebNetwork -> TestTree)
    -> TestTree
withNodes rdb n f = withResource start
    (cancel . fst)
    (f . fmap (uncurry ChainwebNetwork . snd))
  where
    start :: IO (Async (), (ClientEnv, ClientEnv))
    start = do
        peerInfoVar <- newEmptyMVar
        a <- async $ runTestNodes rdb Quiet v n peerInfoVar
        (i, localPort) <- readMVar peerInfoVar
        cwEnv <- getClientEnv $ getCwBaseUrl Https $ _hostAddressPort $ _peerAddr i
        cwLocalEnv <- getClientEnv $ getCwBaseUrl Http localPort
        return (a, (cwEnv, cwLocalEnv))

    getCwBaseUrl :: Scheme -> Port -> BaseUrl
    getCwBaseUrl prot p = BaseUrl
        { baseUrlScheme = prot
        , baseUrlHost = "127.0.0.1"
        , baseUrlPort = fromIntegral p
        , baseUrlPath = ""
        }

runTestNodes
    :: RocksDb
    -> LogLevel
    -> ChainwebVersion
    -> Natural
    -> MVar (PeerInfo, Port)
    -> IO ()
runTestNodes rdb loglevel ver n portMVar =
    forConcurrently_ [0 .. int n - 1] $ \i -> do
        threadDelay (1000 * int i)
        let baseConf = config ver n (NodeId i)
        conf <- if
            | i == 0 ->
                return $ bootstrapConfig baseConf
            | otherwise ->
                setBootstrapPeerInfo <$> (fst <$> readMVar portMVar) <*> pure baseConf
        node rdb loglevel portMVar conf

node :: RocksDb -> LogLevel -> MVar (PeerInfo, Port) -> ChainwebConfiguration -> IO ()
node rdb loglevel peerInfoVar conf = do
    rocksDb <- testRocksDb ("remotePactTest-" <> encodeUtf8 (toText nid)) rdb
    System.IO.Extra.withTempDir $ \dir -> withChainweb conf logger rocksDb (Just dir) False $ \cw -> do

        -- If this is the bootstrap node we extract the port number and publish via an MVar.
        when (nid == NodeId 0) $ do
            let bootStrapInfo = view (chainwebPeer . peerResPeer . peerInfo) cw
                bootStrapPort = view (chainwebLocalSocket . _1) cw
            putMVar peerInfoVar (bootStrapInfo, bootStrapPort)

        poisonDeadBeef cw
        runChainweb cw `finally` do
            logFunctionText logger Info "write sample data"
            logFunctionText logger Info "shutdown node"
        return ()
  where
    nid = _configNodeId conf
    logger :: GenericLogger
    logger = addLabel ("node", toText nid) $ genericLogger loglevel print

    poisonDeadBeef cw = mapM_ poison crs
      where
        crs = map snd $ HashMap.toList $ view chainwebChains cw
        poison cr = mempoolAddToBadList (view chainResMempool cr) deadbeef

deadbeef :: TransactionHash
deadbeef = TransactionHash "deadbeefdeadbeefdeadbeefdeadbeef"

=======
>>>>>>> b413d7f5
pactDeadBeef :: RequestKey
pactDeadBeef = let (TransactionHash b) = deadbeef
               in RequestKey $ Hash $ SB.fromShort b<|MERGE_RESOLUTION|>--- conflicted
+++ resolved
@@ -165,32 +165,24 @@
 -- about 10 seconds. Once initialization is complete even large numbers of empty
 -- blocks were mined almost instantaneously.
 --
-awaitNetworkHeight :: IO ClientEnv -> CutHeight -> IO ()
+awaitNetworkHeight :: IO ChainwebNetwork -> CutHeight -> IO ()
 awaitNetworkHeight nio h = do
-    cenv <- nio
+    cenv <- _getClientEnv <$> nio
     ch <- awaitCutHeight cenv h
     debug $ "cut height: " <> sshow (_cutHashesHeight ch)
 
-responseGolden :: IO ClientEnv -> IO RequestKeys -> TestTree
+responseGolden :: IO ChainwebNetwork -> IO RequestKeys -> TestTree
 responseGolden networkIO rksIO = golden "remote-golden" $ do
     rks <- rksIO
-<<<<<<< HEAD
     cenv <- _getLocalClientEnv <$> networkIO
-=======
-    cenv <- networkIO
->>>>>>> b413d7f5
     PollResponses theMap <- polling cid cenv rks ExpectPactResult
     let values = mapMaybe (\rk -> _crResult <$> HashMap.lookup rk theMap)
                           (NEL.toList $ _rkRequestKeys rks)
     return $! toS $! foldMap A.encode values
 
-localTest :: IO (Time Micros) -> IO ClientEnv -> IO ()
+localTest :: IO (Time Micros) -> IO ChainwebNetwork -> IO ()
 localTest iot nio = do
-<<<<<<< HEAD
     cenv <- fmap _getLocalClientEnv nio
-=======
-    cenv <- nio
->>>>>>> b413d7f5
     mv <- newMVar 0
     SubmitBatch batch <- testBatch iot mv gp
     let cmd = head $ toList batch
@@ -199,14 +191,9 @@
     assertEqual "expect /local to return gas for tx" (_crGas res) 5
     assertEqual "expect /local to succeed and return 3" e (Right (PLiteral $ LDecimal 3))
 
-localContTest :: IO (Time Micros) -> IO ClientEnv -> TestTree
+localContTest :: IO (Time Micros) -> IO ChainwebNetwork -> TestTree
 localContTest iot nio = testCaseSteps "local continuation test" $ \step -> do
-<<<<<<< HEAD
     cenv <- _getLocalClientEnv <$> nio
-=======
-    cenv <- nio
-    let sid = unsafeChainId 0
->>>>>>> b413d7f5
 
     step "execute /send with initial pact continuation tx"
     cmd1 <- firstStep
@@ -252,13 +239,9 @@
         $ mkCont
         $ mkContMsg pid 1
 
-localChainDataTest :: IO (Time Micros) -> IO ClientEnv -> IO ()
+localChainDataTest :: IO (Time Micros) -> IO ChainwebNetwork -> IO ()
 localChainDataTest iot nio = do
-<<<<<<< HEAD
     cenv <- fmap _getLocalClientEnv nio
-=======
-    cenv <- nio
->>>>>>> b413d7f5
     mv <- newMVar (0 :: Int)
     SubmitBatch batch <- localTestBatch iot mv
     let cmd = head $ toList batch
@@ -291,27 +274,19 @@
           assert' name value = assertEqual name (M.lookup  (FieldKey (toS name)) m) (Just value)
     expectedResult _ = assertFailure "Didn't get back an object map!"
 
-pollingBadlistTest :: IO ClientEnv -> TestTree
+pollingBadlistTest :: IO ChainwebNetwork -> TestTree
 pollingBadlistTest nio = testCase "/poll reports badlisted txs" $ do
-<<<<<<< HEAD
     cenv <- fmap _getLocalClientEnv nio
-=======
-    cenv <- nio
->>>>>>> b413d7f5
     let rks = RequestKeys $ NEL.fromList [pactDeadBeef]
     sid <- liftIO $ mkChainId v maxBound (0 :: Int)
     void $ polling sid cenv rks ExpectPactError
 
 
-sendValidationTest :: IO (Time Micros) -> IO ClientEnv -> TestTree
+sendValidationTest :: IO (Time Micros) -> IO ChainwebNetwork -> TestTree
 sendValidationTest iot nio =
     testCaseSteps "/send reports validation failure" $ \step -> do
         step "check sending poisoned TTL batch"
-<<<<<<< HEAD
         cenv <- fmap _getLocalClientEnv nio
-=======
-        cenv <- nio
->>>>>>> b413d7f5
         mv <- newMVar 0
         SubmitBatch batch1 <- testBatch' iot 10_000 mv gp
         SubmitBatch batch2 <- testBatch' (return $ Time $ TimeSpan 0) 2 mv gp
@@ -367,13 +342,9 @@
     test er = assertSatisfies ("Expected message containing '" ++ expectErr ++ "'") er (L.isInfixOf expectErr)
 
 
-spvTest :: IO (Time Micros) -> IO ClientEnv -> TestTree
+spvTest :: IO (Time Micros) -> IO ChainwebNetwork -> TestTree
 spvTest iot nio = testCaseSteps "spv client tests" $ \step -> do
-<<<<<<< HEAD
     cenv <- fmap _getLocalClientEnv nio
-=======
-    cenv <- nio
->>>>>>> b413d7f5
     batch <- mkTxBatch
     sid <- mkChainId v maxBound (1 :: Int)
     r <- flip runClientM cenv $ do
@@ -417,14 +388,9 @@
         , "target-chain-id" A..= tid
         ]
 
-txTooBigGasTest :: IO (Time Micros) -> IO ClientEnv -> TestTree
+txTooBigGasTest :: IO (Time Micros) -> IO ChainwebNetwork -> TestTree
 txTooBigGasTest iot nio = testCaseSteps "transaction size gas tests" $ \step -> do
-<<<<<<< HEAD
     cenv <- fmap _getLocalClientEnv nio
-=======
-    cenv <- nio
-    sid <- mkChainId v maxBound (0 :: Int)
->>>>>>> b413d7f5
 
     let runSend batch expectation = flip runClientM cenv $ do
           void $ liftIO $ step "sendApiClient: submit transaction"
@@ -487,16 +453,10 @@
     txcode1 = txcode0 <> "(identity 1)"
 
 
-caplistTest :: IO (Time Micros) -> IO ClientEnv -> TestTree
+caplistTest :: IO (Time Micros) -> IO ChainwebNetwork -> TestTree
 caplistTest iot nio = testCaseSteps "caplist TRANSFER + FUND_TX test" $ \step -> do
     let testCaseStep = void . liftIO . step
-<<<<<<< HEAD
     cenv <- fmap _getLocalClientEnv nio
-=======
-
-    cenv <- nio
-    sid <- liftIO $ mkChainId v maxBound (0 :: Int)
->>>>>>> b413d7f5
 
     r <- flip runClientM cenv $ do
       batch <- liftIO
@@ -562,16 +522,10 @@
     , "2f75b5d875dd7bf07cc1a6973232a9e53dc1d4ffde2bab0bbace65cd87e87f53"
     )
 
-allocationTest :: IO (Time Micros) -> IO ClientEnv -> TestTree
+allocationTest :: IO (Time Micros) -> IO ChainwebNetwork -> TestTree
 allocationTest iot nio = testCaseSteps "genesis allocation tests" $ \step -> do
     let testCaseStep = void . liftIO . step
-<<<<<<< HEAD
     cenv <- fmap _getLocalClientEnv nio
-=======
-
-    cenv <- nio
-    sid <- liftIO $ mkChainId v maxBound (0 :: Int)
->>>>>>> b413d7f5
 
     step "positive allocation test: allocation00 release"
     p <- flip runClientM cenv $ do
@@ -725,18 +679,14 @@
 withRequestKeys
     :: IO (Time Micros)
     -> IO (MVar Int)
-    -> IO ClientEnv
+    -> IO ChainwebNetwork
     -> (IO RequestKeys -> TestTree)
     -> TestTree
 withRequestKeys iot ioNonce networkIO f = withResource mkKeys (\_ -> return ()) f
   where
     mkKeys :: IO RequestKeys
     mkKeys = do
-<<<<<<< HEAD
         cenv <- _getLocalClientEnv <$> networkIO
-=======
-        cenv <- networkIO
->>>>>>> b413d7f5
         mNonce <- ioNonce
         testSend iot mNonce cenv
 
@@ -788,91 +738,6 @@
   where
     ttl = 2 * 24 * 60 * 60
 
---------------------------------------------------------------------------------
--- test node(s), config, etc. for this test
---------------------------------------------------------------------------------
-
-<<<<<<< HEAD
-data ChainwebNetwork = ChainwebNetwork
-    { _getClientEnv :: !ClientEnv
-    , _getLocalClientEnv :: !ClientEnv
-    }
-
-withNodes
-    :: RocksDb
-    -> Natural
-    -> (IO ChainwebNetwork -> TestTree)
-    -> TestTree
-withNodes rdb n f = withResource start
-    (cancel . fst)
-    (f . fmap (uncurry ChainwebNetwork . snd))
-  where
-    start :: IO (Async (), (ClientEnv, ClientEnv))
-    start = do
-        peerInfoVar <- newEmptyMVar
-        a <- async $ runTestNodes rdb Quiet v n peerInfoVar
-        (i, localPort) <- readMVar peerInfoVar
-        cwEnv <- getClientEnv $ getCwBaseUrl Https $ _hostAddressPort $ _peerAddr i
-        cwLocalEnv <- getClientEnv $ getCwBaseUrl Http localPort
-        return (a, (cwEnv, cwLocalEnv))
-
-    getCwBaseUrl :: Scheme -> Port -> BaseUrl
-    getCwBaseUrl prot p = BaseUrl
-        { baseUrlScheme = prot
-        , baseUrlHost = "127.0.0.1"
-        , baseUrlPort = fromIntegral p
-        , baseUrlPath = ""
-        }
-
-runTestNodes
-    :: RocksDb
-    -> LogLevel
-    -> ChainwebVersion
-    -> Natural
-    -> MVar (PeerInfo, Port)
-    -> IO ()
-runTestNodes rdb loglevel ver n portMVar =
-    forConcurrently_ [0 .. int n - 1] $ \i -> do
-        threadDelay (1000 * int i)
-        let baseConf = config ver n (NodeId i)
-        conf <- if
-            | i == 0 ->
-                return $ bootstrapConfig baseConf
-            | otherwise ->
-                setBootstrapPeerInfo <$> (fst <$> readMVar portMVar) <*> pure baseConf
-        node rdb loglevel portMVar conf
-
-node :: RocksDb -> LogLevel -> MVar (PeerInfo, Port) -> ChainwebConfiguration -> IO ()
-node rdb loglevel peerInfoVar conf = do
-    rocksDb <- testRocksDb ("remotePactTest-" <> encodeUtf8 (toText nid)) rdb
-    System.IO.Extra.withTempDir $ \dir -> withChainweb conf logger rocksDb (Just dir) False $ \cw -> do
-
-        -- If this is the bootstrap node we extract the port number and publish via an MVar.
-        when (nid == NodeId 0) $ do
-            let bootStrapInfo = view (chainwebPeer . peerResPeer . peerInfo) cw
-                bootStrapPort = view (chainwebLocalSocket . _1) cw
-            putMVar peerInfoVar (bootStrapInfo, bootStrapPort)
-
-        poisonDeadBeef cw
-        runChainweb cw `finally` do
-            logFunctionText logger Info "write sample data"
-            logFunctionText logger Info "shutdown node"
-        return ()
-  where
-    nid = _configNodeId conf
-    logger :: GenericLogger
-    logger = addLabel ("node", toText nid) $ genericLogger loglevel print
-
-    poisonDeadBeef cw = mapM_ poison crs
-      where
-        crs = map snd $ HashMap.toList $ view chainwebChains cw
-        poison cr = mempoolAddToBadList (view chainResMempool cr) deadbeef
-
-deadbeef :: TransactionHash
-deadbeef = TransactionHash "deadbeefdeadbeefdeadbeefdeadbeef"
-
-=======
->>>>>>> b413d7f5
 pactDeadBeef :: RequestKey
 pactDeadBeef = let (TransactionHash b) = deadbeef
                in RequestKey $ Hash $ SB.fromShort b