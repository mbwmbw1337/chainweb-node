{-# LANGUAGE LambdaCase #-}
{-# LANGUAGE RecordWildCards #-}
{-# LANGUAGE DeriveGeneric #-}
{-# LANGUAGE BangPatterns #-}
{-# LANGUAGE GADTs #-}
{-# LANGUAGE NumericUnderscores #-}
{-# LANGUAGE OverloadedStrings #-}
{-# LANGUAGE FlexibleContexts #-}
{-# LANGUAGE RankNTypes #-}
{-# LANGUAGE ScopedTypeVariables #-}
{-# LANGUAGE TemplateHaskell #-}
{-# LANGUAGE TupleSections #-}
{-# LANGUAGE TypeApplications #-}


{-# OPTIONS_GHC -fno-warn-incomplete-uni-patterns #-}
-- |
-- Module: Chainweb.Test.Pact.Utils
-- Copyright: Copyright © 2018 - 2020 Kadena LLC.
-- License: See LICENSE file
-- Maintainer: Emily Pillmore <emily@kadena.io>
-- Stability: experimental
--
-- Unit test for Pact execution via (inprocess) API  in Chainweb
module Chainweb.Test.Pact.Utils
( -- * Test key data
  SimpleKeyPair
, sender00
, sender01
, sender00Ks
, allocation00KeyPair
, testKeyPairs
, mkKeySetData
-- * 'PactValue' helpers
, pInteger
, pString
, pDecimal
, pBool
, pList
, pKeySet
, pObject
-- * event helpers
, mkEvent
, mkTransferEvent
, mkTransferXChainEvent
, mkTransferXChainRecdEvent
, mkXYieldEvent
, mkXResumeEvent
-- * Capability helpers
, mkCapability
, mkTransferCap
, mkGasCap
, mkCoinCap
, mkXChainTransferCap
-- * Command builder
, defaultCmd
, mkCmd
, buildRawCmd
, buildCwCmd
, buildTextCmd
, mkExec'
, mkExec
, mkCont
, mkContMsg
, ContMsg (..)
, mkSigner
, mkSigner'
, CmdBuilder(..)
, cbSigners
, cbRPC
, cbNonce
, cbNetworkId
, cbChainId
, cbSender
, cbGasLimit
, cbGasPrice
, cbTTL
, cbCreationTime
, CmdSigner
, csSigner
, csPrivKey
-- * Pact Service creation
, withPactTestBlockDb
, withWebPactExecutionService
, withPactCtxSQLite
, WithPactCtxSQLite
-- * Other service creation
, initializeSQLite
, freeSQLiteResource
, freeGasModel
, withTestBlockDbTest
, defaultPactServiceConfig
, withMVarResource
, withTime
, withPayloadDb
, withBlockHeaderDb
, withTemporaryDir
-- * Mempool utils
, delegateMemPoolAccess
, withDelegateMempool
, setMempool
, setOneShotMempool
-- * Block formation
, runCut
, Noncer
, zeroNoncer
-- * miscellaneous
, toTxCreationTime
, dummyLogger
, pactTestLogger
, epochCreationTime
, someTestVersionHeader
, someBlockHeader
, testPactFilesDir

) where

import Control.Arrow ((&&&))
import Control.Concurrent.Async
import Control.Concurrent.MVar
import Control.Lens (view, _3, makeLenses)
import Control.Monad
import Control.Monad.Catch
import Control.Monad.IO.Class

import Data.Aeson (Value(..), object, (.=))
import Data.ByteString (ByteString)
<<<<<<< HEAD
=======
import qualified Data.ByteString.Short as BS
import Data.CAS.HashMap hiding (toList)
import Data.CAS.RocksDB
>>>>>>> aa369833
import Data.Decimal
import Data.Default (def)
import Data.Foldable
import qualified Data.HashMap.Strict as HM
import Data.IORef
import qualified Data.Map.Strict as M
import Data.Maybe
import Data.Text (Text)
import qualified Data.Text.Encoding as T
import qualified Data.Text.IO as T
import Data.String
import qualified Data.Vector as V

import GHC.Generics

import System.Directory
import System.IO.Temp (createTempDirectory)
import System.LogLevel

import Test.Tasty

-- internal pact modules

import Pact.ApiReq (ApiKeyPair(..), mkKeyPairs)
import Pact.Gas
import Pact.Types.Capability
import qualified Pact.Types.ChainId as P
import Pact.Types.ChainMeta
import Pact.Types.Command
import Pact.Types.Crypto
import Pact.Types.Exp
import Pact.Types.Gas
import Pact.Types.Hash
import Pact.Types.Logger
import Pact.Types.Names
import Pact.Types.PactValue
import Pact.Types.RPC
import Pact.Types.Runtime (PactEvent(..))
import Pact.Types.SPV
import Pact.Types.Term
import Pact.Types.SQLite
import Pact.Types.Util (parseB16TextOnly)

-- internal modules

import Chainweb.BlockCreationTime
import Chainweb.BlockHeader
import Chainweb.BlockHeader.Genesis
import Chainweb.BlockHeaderDB hiding (withBlockHeaderDb)
import Chainweb.BlockHeight
import Chainweb.ChainId
import Chainweb.Logger
import Chainweb.Miner.Pact
import Chainweb.Pact.Backend.RelationalCheckpointer
    (initRelationalCheckpointer')
import Chainweb.Pact.Backend.SQLite.DirectV2
import Chainweb.Pact.Backend.Types
import Chainweb.Pact.Backend.Utils
import Chainweb.Pact.PactService
import Chainweb.Pact.Service.PactQueue
import Chainweb.Pact.Service.Types
import Chainweb.Pact.Types
import Chainweb.Payload
import Chainweb.Payload.PayloadStore
import Chainweb.Payload.PayloadStore.InMemory
import Chainweb.Test.Cut
import Chainweb.Test.Cut.TestBlockDb
import Chainweb.Test.Utils
import Chainweb.Test.Utils.BlockHeader
import Chainweb.Time
import Chainweb.Transaction
import Chainweb.Utils
import Chainweb.Version (ChainwebVersion(..), chainIds)
import qualified Chainweb.Version as Version
import Chainweb.Version.Utils (someChainId)
import Chainweb.WebBlockHeaderDB
import Chainweb.WebPactExecutionService

import Chainweb.Storage.Table.HashMap hiding (toList)
import Chainweb.Storage.Table.RocksDB

-- ----------------------------------------------------------------------- --
-- Keys

type SimpleKeyPair = (Text,Text)

-- | Legacy; better to use 'CmdSigner'/'CmdBuilder'.
testKeyPairs :: SimpleKeyPair -> Maybe [SigCapability] -> IO [SomeKeyPairCaps]
testKeyPairs skp capsm = do
  kp <- toApiKp $ mkSigner' skp (fromMaybe [] capsm)
  mkKeyPairs [kp]

testPactFilesDir :: FilePath
testPactFilesDir = "test/pact/"

sender00 :: SimpleKeyPair
sender00 = ("368820f80c324bbc7c2b0610688a7da43e39f91d118732671cd9c7500ff43cca"
           ,"251a920c403ae8c8f65f59142316af3c82b631fba46ddea92ee8c95035bd2898")

sender01 :: SimpleKeyPair
sender01 = ("6be2f485a7af75fedb4b7f153a903f7e6000ca4aa501179c91a2450b777bd2a7"
           ,"2beae45b29e850e6b1882ae245b0bab7d0689ebdd0cd777d4314d24d7024b4f7")


allocation00KeyPair :: SimpleKeyPair
allocation00KeyPair =
    ( "d82d0dcde9825505d86afb6dcc10411d6b67a429a79e21bda4bb119bf28ab871"
    , "c63cd081b64ae9a7f8296f11c34ae08ba8e1f8c84df6209e5dee44fa04bcb9f5"
    )


-- | Make trivial keyset data
mkKeySetData :: Text  -> [SimpleKeyPair] -> Value
mkKeySetData name keys = object [ name .= map fst keys ]

sender00Ks :: KeySet
sender00Ks = mkKeySet
    ["368820f80c324bbc7c2b0610688a7da43e39f91d118732671cd9c7500ff43cca"]
    "keys-all"

-- ----------------------------------------------------------------------- --
-- PactValue helpers

-- | Make PactValue from 'Integral'
pInteger :: Integer -> PactValue
pInteger = PLiteral . LInteger

-- | Make PactValue from text
pString :: Text -> PactValue
pString = PLiteral . LString

-- | Make PactValue from decimal
pDecimal :: Decimal -> PactValue
pDecimal = PLiteral . LDecimal

-- | Make PactValue from boolean
pBool :: Bool -> PactValue
pBool = PLiteral . LBool

pList :: [PactValue] -> PactValue
pList = PList . V.fromList

pKeySet :: KeySet -> PactValue
pKeySet = PGuard . GKeySet

pObject :: [(FieldKey,PactValue)] -> PactValue
pObject = PObject . ObjectMap . M.fromList

mkEvent
    :: MonadThrow m
    => Text
    -- ^ name
    -> [PactValue]
    -- ^ params
    -> ModuleName
    -> Text
    -- ^ module hash
    -> m PactEvent
mkEvent n params m mh = do
  mh' <- decodeB64UrlNoPaddingText mh
  return $ PactEvent n params m (ModuleHash (Hash $ BS.toShort mh'))

mkTransferEvent
    :: MonadThrow m
    => Text
    -- ^ sender
    -> Text
    -- ^ receiver
    -> Decimal
    -- ^ amount
    -> ModuleName
    -> Text
    -- ^ module hash
    -> m PactEvent
mkTransferEvent sender receiver amount m mh =
  mkEvent "TRANSFER" [pString sender,pString receiver,pDecimal amount] m mh

mkTransferXChainEvent
    :: MonadThrow m
    => Text
    -- ^ sender
    -> Text
    -- ^ receiver
    -> Decimal
    -- ^ amount
    -> ModuleName
    -> Text
    -- ^ module hash
    -> Text
    -- ^ target chain id
    -> m PactEvent
mkTransferXChainEvent sender receiver amount m mh tid
    = mkEvent "TRANSFER_XCHAIN" args m mh
  where
    args =
      [ pString sender
      , pString receiver
      , pDecimal amount
      , pString tid
      ]

mkTransferXChainRecdEvent
    :: MonadThrow m
    => Text
    -- ^ sender
    -> Text
    -- ^ receiver
    -> Decimal
    -- ^ amount
    -> ModuleName
    -> Text
    -- ^ module hash
    -> Text
    -- ^ source chain id
    -> m PactEvent
mkTransferXChainRecdEvent sender receiver amount m mh sid
    = mkEvent "TRANSFER_XCHAIN_RECD" args m mh
  where
    args =
      [ pString sender
      , pString receiver
      , pDecimal amount
      , pString sid
      ]

mkXYieldEvent
    :: MonadThrow m
    => Text
    -- ^ sender
    -> Text
    -- ^ receiver
    -> Decimal
    -- ^ amount
    -> KeySet
    -- ^ receiver guard
    -> ModuleName
    -> Text
    -- ^ module hash
    -> Text
    -- ^ target chain id
    -> Text
    -- ^ source chain id
    -> m PactEvent
mkXYieldEvent sender receiver amount ks mn mh tid sid
    = mkEvent "X_YIELD" args mn mh
  where
    args =
      [ pString tid
      , pString "coin.transfer-crosschain"
      , pList
        [ pString sender
        , pString receiver
        , pKeySet ks
        , pString sid
        , pDecimal amount
        ]
      ]

mkXResumeEvent
    :: MonadThrow m
    => Text
    -- ^ sender
    -> Text
    -- ^ receiver
    -> Decimal
    -- ^ amount
    -> KeySet
    -- ^ receiver guard
    -> ModuleName
    -> Text
    -- ^ module hash
    -> Text
    -- ^ target chain id
    -> Text
    -- ^ source chain id
    -> m PactEvent
mkXResumeEvent sender receiver amount ks mn mh tid sid
    = mkEvent "X_RESUME" args mn mh
  where
    args =
      [ pString tid
      , pString "coin.transfer-crosschain"
      , pList
        [ pString sender
        , pString receiver
        , pKeySet ks
        , pString sid
        , pDecimal amount
        ]
      ]

-- ----------------------------------------------------------------------- --
-- Capability helpers

-- | Cap smart constructor.
mkCapability :: ModuleName -> Text -> [PactValue] -> SigCapability
mkCapability mn cap args = SigCapability (QualifiedName mn cap def) args

-- | Convenience to make caps like TRANSFER, GAS etc.
mkCoinCap :: Text -> [PactValue] -> SigCapability
mkCoinCap n = mkCapability "coin" n

mkTransferCap :: Text -> Text -> Decimal -> SigCapability
mkTransferCap sender receiver amount = mkCoinCap "TRANSFER"
  [ pString sender, pString receiver, pDecimal amount ]

mkXChainTransferCap :: Text -> Text -> Decimal -> Text -> SigCapability
mkXChainTransferCap sender receiver amount cid = mkCoinCap "TRANSFER_XCHAIN"
  [ pString sender
  , pString receiver
  , pDecimal amount
  , pString cid
  ]

mkGasCap :: SigCapability
mkGasCap = mkCoinCap "GAS" []



-- ----------------------------------------------------------------------- --
-- CmdBuilder and friends


-- | Pair a 'Signer' with private key.
data CmdSigner = CmdSigner
  { _csSigner :: !Signer
  , _csPrivKey :: !Text
  } deriving (Eq,Show,Ord,Generic)

-- | Make ED25519 signer.
mkSigner :: Text -> Text -> [SigCapability] -> CmdSigner
mkSigner pubKey privKey caps = CmdSigner
  { _csSigner = signer
  , _csPrivKey = privKey }
  where
    signer = Signer
      { _siScheme = Nothing
      , _siPubKey = pubKey
      , _siAddress = Nothing
      , _siCapList = caps }

mkSigner' :: SimpleKeyPair -> [SigCapability] -> CmdSigner
mkSigner' (pub,priv) = mkSigner pub priv

-- | Chainweb-oriented command builder.
data CmdBuilder = CmdBuilder
  { _cbSigners :: ![CmdSigner]
  , _cbRPC :: !(PactRPC Text)
  , _cbNonce :: !Text
  , _cbNetworkId :: !(Maybe ChainwebVersion)
  , _cbChainId :: !ChainId
  , _cbSender :: !Text
  , _cbGasLimit :: !GasLimit
  , _cbGasPrice :: !GasPrice
  , _cbTTL :: !TTLSeconds
  , _cbCreationTime :: !TxCreationTime
  } deriving (Eq,Show,Generic)

-- | Make code-only Exec PactRPC
mkExec' :: Text -> PactRPC Text
mkExec' ecode = mkExec ecode Null

-- | Make Exec PactRPC
mkExec :: Text -> Value -> PactRPC Text
mkExec ecode edata = Exec $ ExecMsg ecode edata

mkCont :: ContMsg -> PactRPC Text
mkCont = Continuation

mkContMsg :: PactId -> Int -> ContMsg
mkContMsg pid step = ContMsg
  { _cmPactId = pid
  , _cmStep = step
  , _cmRollback = False
  , _cmData = Null
  , _cmProof = Nothing }

-- | Default builder.
defaultCmd :: CmdBuilder
defaultCmd = CmdBuilder
  { _cbSigners = []
  , _cbRPC = mkExec' "1"
  , _cbNonce = "nonce"
  , _cbNetworkId = Nothing
  , _cbChainId = unsafeChainId 0
  , _cbSender = "sender00"
  , _cbGasLimit = 10_000
  , _cbGasPrice = 0.000_1
  , _cbTTL = 300 -- 5 minutes
  , _cbCreationTime = 0 -- epoch
  }

-- | Default builder with nonce and RPC
mkCmd :: Text -> PactRPC Text -> CmdBuilder
mkCmd nonce rpc = defaultCmd
  { _cbRPC = rpc
  , _cbNonce = nonce
  }

-- | Build parsed + verified Pact command
--
buildCwCmd :: (MonadThrow m, MonadIO m) => CmdBuilder -> m ChainwebTransaction
buildCwCmd cmd = buildRawCmd cmd >>= \c -> case verifyCommand c of
    ProcSucc r -> return $ fmap (mkPayloadWithText c) r
    ProcFail e -> throwM $ userError $ "buildCmd failed: " ++ e



-- | Build unparsed, unverified command
--
buildTextCmd :: CmdBuilder -> IO (Command Text)
buildTextCmd = fmap (fmap T.decodeUtf8) . buildRawCmd

-- | Build a raw bytestring command
--
buildRawCmd :: (MonadThrow m, MonadIO m) => CmdBuilder -> m (Command ByteString)
buildRawCmd CmdBuilder{..} = do
    akps <- mapM toApiKp _cbSigners
    kps <- liftIO $ mkKeyPairs akps
    liftIO $ mkCommand kps pm _cbNonce nid _cbRPC
  where
    nid = fmap (P.NetworkId . sshow) _cbNetworkId
    cid = fromString $ show (chainIdInt _cbChainId :: Int)
    pm = PublicMeta cid _cbSender _cbGasLimit _cbGasPrice _cbTTL _cbCreationTime

dieL :: MonadThrow m => [Char] -> Either [Char] a -> m a
dieL msg = either (\s -> throwM $ userError $ msg ++ ": " ++ s) return

toApiKp :: MonadThrow m => CmdSigner -> m ApiKeyPair
toApiKp (CmdSigner Signer{..} privKey) = do
  sk <- dieL "private key" $ parseB16TextOnly privKey
  pk <- dieL "public key" $ parseB16TextOnly _siPubKey
  return $!
    ApiKeyPair (PrivBS sk) (Just (PubBS pk)) _siAddress _siScheme (Just _siCapList)

-- ----------------------------------------------------------------------- --
-- Service creation utilities


pactTestLogger :: Bool -> Loggers
pactTestLogger showAll = initLoggers putStrLn f def
  where
    f _ b "ERROR" d = doLog (\_ -> return ()) b "ERROR" d
    f _ b "DEBUG" d | not showAll = doLog (\_ -> return ()) b "DEBUG" d
    f _ b "INFO" d | not showAll = doLog (\_ -> return ()) b "INFO" d
    f _ b "DDL" d | not showAll = doLog (\_ -> return ()) b "DDL" d
    f a b c d = doLog a b c d

-- | Test Pact Execution Context for running inside 'PactServiceM'.
-- Only used internally.
data TestPactCtx tbl = TestPactCtx
    { _testPactCtxState :: !(MVar PactServiceState)
    , _testPactCtxEnv :: !(PactServiceEnv tbl)
    }


evalPactServiceM_ :: TestPactCtx tbl -> PactServiceM tbl a -> IO a
evalPactServiceM_ ctx pact = modifyMVar (_testPactCtxState ctx) $ \s -> do
    T2 a s' <- runPactServiceM s (_testPactCtxEnv ctx) pact
    return (s',a)

destroyTestPactCtx :: TestPactCtx tbl -> IO ()
destroyTestPactCtx = void . takeMVar . _testPactCtxState

-- | setup TestPactCtx, internal function.
-- Use 'withPactCtxSQLite' in tests.
testPactCtxSQLite
  :: CanReadablePayloadCas tbl
  => ChainwebVersion
  -> Version.ChainId
  -> BlockHeaderDb
  -> PayloadDb tbl
  -> SQLiteEnv
  -> PactServiceConfig
  -> (TxContext -> GasModel)
<<<<<<< HEAD
  -> IO (TestPactCtx tbl, PactDbEnv')
=======
  -> IO (TestPactCtx cas, PactDbEnv')
>>>>>>> aa369833
testPactCtxSQLite v cid bhdb pdb sqlenv conf gasmodel = do
    (dbSt,cpe) <- initRelationalCheckpointer' initialBlockState sqlenv cpLogger v cid
    let rs = readRewards
        ph = ParentHeader $ genesisBlockHeader v cid
    !ctx <- TestPactCtx
      <$!> newMVar (PactServiceState Nothing mempty ph noSPVSupport)
      <*> pure (pactServiceEnv cpe rs)
    evalPactServiceM_ ctx (initialPayloadState dummyLogger mempty v cid)
    return (ctx, PactDbEnv' dbSt)
  where
    initialBlockState = initBlockState defaultModuleCacheLimit $ Version.genesisHeight v cid
    loggers = pactTestLogger False -- toggle verbose pact test logging
    cpLogger = newLogger loggers $ LogName ("Checkpointer" ++ show cid)
    pactServiceEnv cpe rs = PactServiceEnv
        { _psMempoolAccess = Nothing
        , _psCheckpointEnv = cpe
        , _psPdb = pdb
        , _psBlockHeaderDb = bhdb
        , _psGasModel = gasmodel
        , _psMinerRewards = rs
        , _psReorgLimit = fromIntegral $ _pactReorgLimit conf
        , _psOnFatalError = defaultOnFatalError mempty
        , _psVersion = v
        , _psValidateHashesOnReplay = _pactRevalidate conf
        , _psAllowReadsInLocal = _pactAllowReadsInLocal conf
        , _psIsBatch = False
        , _psCheckpointerDepth = 0
        , _psLogger = newLogger loggers $ LogName ("PactService" ++ show cid)
        , _psGasLogger = Nothing
        , _psLoggers = loggers
        , _psBlockGasLimit = _pactBlockGasLimit conf
        }

freeGasModel :: TxContext -> GasModel
freeGasModel = const $ constGasModel 0


-- | A queue-less WebPactExecutionService (for all chains)
-- with direct chain access map for local.
withWebPactExecutionService
    :: ChainwebVersion
    -> PactServiceConfig
    -> TestBlockDb
    -> MemPoolAccess
    -> (TxContext -> GasModel)
    -> ((WebPactExecutionService,HM.HashMap ChainId PactExecutionService) -> IO a)
    -> IO a
withWebPactExecutionService v pactConfig bdb mempoolAccess gasmodel act =
  withDbs $ \sqlenvs -> do
    pacts <- fmap HM.fromList
           $ traverse mkPact
           $ zip sqlenvs
           $ toList
           $ chainIds v
    act (mkWebPactExecutionService pacts, pacts)
  where
    withDbs f = foldl' (\soFar _ -> withDb soFar) f (chainIds v) []
    withDb g envs =  withTempSQLiteConnection chainwebPragmas $ \s -> g (s : envs)

    mkPact (sqlenv, c) = do
        bhdb <- getBlockHeaderDb c bdb
        (ctx,_) <- testPactCtxSQLite v c bhdb (_bdbPayloadDb bdb) sqlenv pactConfig gasmodel
        return $ (c,) $ PactExecutionService
          { _pactNewBlock = \m p ->
              evalPactServiceM_ ctx $ execNewBlock mempoolAccess p m
          , _pactValidateBlock = \h d ->
              evalPactServiceM_ ctx $ execValidateBlock mempoolAccess h d
          , _pactLocal = \cmd ->
              evalPactServiceM_ ctx $ Right <$> execLocal cmd
          , _pactLookup = \rp hashes ->
              evalPactServiceM_ ctx $ Right <$> execLookupPactTxs rp hashes
          , _pactPreInsertCheck = \_ txs ->
              evalPactServiceM_ ctx $ (Right . V.map (() <$)) <$> execPreInsertCheckReq txs
          , _pactBlockTxHistory = \h d ->
              evalPactServiceM_ ctx $ Right <$> execBlockTxHistory h d
          , _pactHistoricalLookup = \h d k ->
              evalPactServiceM_ ctx $ Right <$> execHistoricalLookup h d k
          , _pactSyncToBlock = \h ->
              evalPactServiceM_ ctx $ execSyncToBlock h
          }


-- | Noncer for 'runCut'
type Noncer = ChainId -> IO Nonce

zeroNoncer :: Noncer
zeroNoncer = const (return $ Nonce 0)

-- | Populate blocks for every chain of the current cut. Uses provided pact
-- service to produce a new block, add it to dbs, etc.
runCut
    :: ChainwebVersion
    -> TestBlockDb
    -> WebPactExecutionService
    -> GenBlockTime
    -> Noncer
    -> Miner
    -> IO ()
runCut v bdb pact genTime noncer miner =
  forM_ (chainIds v) $ \cid -> do
    ph <- ParentHeader <$> getParentTestBlockDb bdb cid
    pout <- _webPactNewBlock pact miner ph
    n <- noncer cid
    addTestBlockDb bdb n genTime cid pout
    h <- getParentTestBlockDb bdb cid
    void $ _webPactValidateBlock pact h (payloadWithOutputsToPayloadData pout)

initializeSQLite :: IO SQLiteEnv
initializeSQLite = open2 file >>= \case
    Left (_err, _msg) ->
        internalError "initializeSQLite: A connection could not be opened."
    Right r ->  return (SQLiteEnv r (SQLiteConfig file chainwebPragmas))
  where
    file = "" {- temporary sqlitedb -}

freeSQLiteResource :: SQLiteEnv -> IO ()
freeSQLiteResource sqlenv = void $ close_v2 $ _sConn sqlenv

-- | Run in 'PactServiceM' with direct db access.
type WithPactCtxSQLite tbl = forall a . (PactDbEnv' -> PactServiceM tbl a) -> IO a

-- | Used to run 'PactServiceM' functions directly on a database (ie not use checkpointer).
withPactCtxSQLite
  :: CanReadablePayloadCas tbl
  => ChainwebVersion
  -> IO BlockHeaderDb
  -> IO (PayloadDb tbl)
  -> PactServiceConfig
  -> (WithPactCtxSQLite tbl -> TestTree)
  -> TestTree
withPactCtxSQLite v bhdbIO pdbIO conf f =
  withResource
    initializeSQLite
    freeSQLiteResource $ \io ->
      withResource (start io) destroy $ \ctxIO -> f $ \toPact -> do
          (ctx, dbSt) <- ctxIO
          evalPactServiceM_ ctx (toPact dbSt)
  where
    destroy = destroyTestPactCtx . fst
    start ios = do
        let cid = someChainId v
        bhdb <- bhdbIO
        pdb <- pdbIO
        s <- ios
        testPactCtxSQLite v cid bhdb pdb s conf freeGasModel

toTxCreationTime :: Integral a => Time a -> TxCreationTime
toTxCreationTime (Time timespan) = TxCreationTime $ fromIntegral $ timeSpanToSeconds timespan

withPayloadDb :: (IO (PayloadDb HashMapTable) -> TestTree) -> TestTree
withPayloadDb = withResource newPayloadDb mempty


-- | 'MemPoolAccess' that delegates all calls to the contents of provided `IORef`.
delegateMemPoolAccess :: IORef MemPoolAccess -> MemPoolAccess
delegateMemPoolAccess r = MemPoolAccess
  { mpaGetBlock = \a b c d e -> call mpaGetBlock $ \f -> f a b c d e
  , mpaSetLastHeader = \a -> call mpaSetLastHeader ($ a)
  , mpaProcessFork = \a -> call mpaProcessFork ($ a)
  , mpaBadlistTx = \a -> call mpaBadlistTx ($ a)
  }
  where
    call :: (MemPoolAccess -> f) -> (f -> IO a) -> IO a
    call f g = readIORef r >>= g . f

-- | use a "delegate" which you can dynamically reset/modify.
-- Returns the updateable 'IORef MemPoolAccess` for use
-- in tests, and the plain 'MemPoolAccess' for initializing
-- PactService etc.
withDelegateMempool
  :: (IO (IORef MemPoolAccess, MemPoolAccess) -> TestTree)
  -> TestTree
withDelegateMempool = withResource start mempty
  where
    start = (id &&& delegateMemPoolAccess) <$> newIORef mempty

-- | Set test mempool using IORef.
setMempool :: MonadIO m => IO (IORef MemPoolAccess) -> MemPoolAccess -> m ()
setMempool refIO mp = liftIO (refIO >>= flip writeIORef mp)

-- | Set test mempool wrapped with a "one shot" 'mpaGetBlock' adapter.
setOneShotMempool :: MonadIO m => IO (IORef MemPoolAccess) -> MemPoolAccess -> m ()
setOneShotMempool mpRefIO mp = do
  oneShot <- liftIO $ newIORef False
  setMempool mpRefIO $ mp
    { mpaGetBlock = \g v i a e -> readIORef oneShot >>= \case
        False -> writeIORef oneShot True >> mpaGetBlock mp g v i a e
        True -> mempty
    }


withBlockHeaderDb
    :: IO RocksDb
    -> BlockHeader
    -> (IO BlockHeaderDb -> TestTree)
    -> TestTree
withBlockHeaderDb iordb b = withResource start stop
  where
    start = do
        rdb <- testRocksDb "withBlockHeaderDb" =<< iordb
        testBlockHeaderDb rdb b
    stop = closeBlockHeaderDb

withTemporaryDir :: (IO FilePath -> TestTree) -> TestTree
withTemporaryDir = withResource
    (getTemporaryDirectory >>= \d -> createTempDirectory d "test-pact")
    removeDirectoryRecursive

withTestBlockDbTest
    :: ChainwebVersion
    -> RocksDb
    -> (IO TestBlockDb -> TestTree)
    -> TestTree
withTestBlockDbTest v rdb = withResource (mkTestBlockDb v rdb) mempty

-- | Single-chain Pact via service queue.
withPactTestBlockDb
    :: ChainwebVersion
    -> ChainId
    -> LogLevel
    -> RocksDb
    -> (IO MemPoolAccess)
    -> PactServiceConfig
    -> (IO (PactQueue,TestBlockDb) -> TestTree)
    -> TestTree
withPactTestBlockDb version cid logLevel rdb mempoolIO pactConfig f =
  withTemporaryDir $ \iodir ->
  withTestBlockDbTest version rdb $ \bdbio ->
  withResource (startPact bdbio iodir) stopPact $ f . fmap (view _3)
  where
    startPact bdbio iodir = do
        reqQ <- newPactQueue 2000
        dir <- iodir
        bdb <- bdbio
        mempool <- mempoolIO
        bhdb <- getWebBlockHeaderDb (_bdbWebBlockHeaderDb bdb) cid
        let pdb = _bdbPayloadDb bdb
        sqlEnv <- startSqliteDb cid logger dir False
        a <- async $ runForever (\_ _ -> return ()) "Chainweb.Test.Pact.Utils.withPactTestBlockDb" $
            runPactService version cid logger reqQ mempool bhdb pdb sqlEnv pactConfig
        return (a, sqlEnv, (reqQ,bdb))

    stopPact (a, sqlEnv, _) = cancel a >> stopSqliteDb sqlEnv

    logger = genericLogger logLevel T.putStrLn

dummyLogger :: GenericLogger
dummyLogger = genericLogger Quiet T.putStrLn

someTestVersion :: ChainwebVersion
someTestVersion = FastTimedCPM peterson

someTestVersionHeader :: BlockHeader
someTestVersionHeader = someBlockHeader someTestVersion 10

epochCreationTime :: BlockCreationTime
epochCreationTime = BlockCreationTime epoch

-- | The runtime is linear in the requested height. This can be slow if a large
-- block height is requested for a chainweb version that simulates realtime
-- mining. It is fast enough for testing purposes with "fast" mining chainweb
-- versions like 'someTestVersion' for block heights up to, say, 1000.
--
someBlockHeader :: ChainwebVersion -> BlockHeight -> BlockHeader
someBlockHeader v 0 = genesisBlockHeader v (unsafeChainId 0)
someBlockHeader v h = (!! (int h - 1))
    $ testBlockHeaders
    $ ParentHeader
    $ genesisBlockHeader v (unsafeChainId 0)

makeLenses ''CmdBuilder
makeLenses ''CmdSigner<|MERGE_RESOLUTION|>--- conflicted
+++ resolved
@@ -125,12 +125,7 @@
 
 import Data.Aeson (Value(..), object, (.=))
 import Data.ByteString (ByteString)
-<<<<<<< HEAD
-=======
 import qualified Data.ByteString.Short as BS
-import Data.CAS.HashMap hiding (toList)
-import Data.CAS.RocksDB
->>>>>>> aa369833
 import Data.Decimal
 import Data.Default (def)
 import Data.Foldable
@@ -606,11 +601,7 @@
   -> SQLiteEnv
   -> PactServiceConfig
   -> (TxContext -> GasModel)
-<<<<<<< HEAD
   -> IO (TestPactCtx tbl, PactDbEnv')
-=======
-  -> IO (TestPactCtx cas, PactDbEnv')
->>>>>>> aa369833
 testPactCtxSQLite v cid bhdb pdb sqlenv conf gasmodel = do
     (dbSt,cpe) <- initRelationalCheckpointer' initialBlockState sqlenv cpLogger v cid
     let rs = readRewards
@@ -668,7 +659,7 @@
     act (mkWebPactExecutionService pacts, pacts)
   where
     withDbs f = foldl' (\soFar _ -> withDb soFar) f (chainIds v) []
-    withDb g envs =  withTempSQLiteConnection chainwebPragmas $ \s -> g (s : envs)
+    withDb g envs = withTempSQLiteConnection chainwebPragmas $ \s -> g (s : envs)
 
     mkPact (sqlenv, c) = do
         bhdb <- getBlockHeaderDb c bdb
